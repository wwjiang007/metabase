--- conflicted
+++ resolved
@@ -170,13 +170,8 @@
     "webpack-notifier": "^1.8.0",
     "webpack-postcss-tools": "^1.1.2",
     "xhr-mock": "^2.4.1",
-<<<<<<< HEAD
-    "yaml-lint": "^1.2.4",
-    "xlsx": "^0.16.8"
-=======
     "xlsx": "^0.16.8",
     "yaml-lint": "^1.2.4"
->>>>>>> e1e4278a
   },
   "scripts": {
     "dev": "concurrently --kill-others -p name -n 'backend,frontend,docs' -c 'blue,green,yellow' 'lein run' 'yarn build-hot' 'yarn docs'",
