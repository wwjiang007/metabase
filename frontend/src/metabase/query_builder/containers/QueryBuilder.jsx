--- conflicted
+++ resolved
@@ -11,12 +11,9 @@
 import { t } from "ttag";
 import _ from "underscore";
 
-<<<<<<< HEAD
 import { getWritebackEnabled } from "metabase/writeback/selectors";
 
-=======
 import { PLUGIN_SELECTORS } from "metabase/plugins";
->>>>>>> 288e52f6
 import Bookmark from "metabase/entities/bookmarks";
 import Collections from "metabase/entities/collections";
 import Timelines from "metabase/entities/timelines";
