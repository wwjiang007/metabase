--- conflicted
+++ resolved
@@ -1,14 +1,9 @@
 import React, { Component } from "react";
 import PropTypes from "prop-types";
-<<<<<<< HEAD
-import { t } from "c-3po";
+import { t } from "ttag";
 
 import Button from "metabase/components/Button";
 import Icon from "metabase/components/Icon";
-=======
-import { t } from "ttag";
-import Icon from "metabase/components/Icon.jsx";
->>>>>>> def54a00
 
 import cx from "classnames";
 
