--- conflicted
+++ resolved
@@ -23,12 +23,7 @@
         <Button
           medium
           primary
-<<<<<<< HEAD
           style={{minWidth: 220}}
-=======
-          mt={2}
-          style={{ minWidth: 220 }}
->>>>>>> d379e68c
           onClick={async () => {
             if (question.display() === "table") {
               await question.setDisplayDefault().update();
