import React, { Component } from "react";
import PropTypes from "prop-types";
import { Box } from "grid-styled";

import { t } from "c-3po";
import _ from "underscore";
import { capitalize } from "metabase/lib/formatting";

import MetabaseSettings from "metabase/lib/settings";
import * as Urls from "metabase/lib/urls";
import Modal from "metabase/components/Modal";
import Logs from "metabase/components/Logs";

import LogoIcon from "metabase/components/LogoIcon";
import EntityMenu from "metabase/components/EntityMenu";

export default class ProfileLink extends Component {
  constructor(props, context) {
    super(props, context);

    this.state = {
      dropdownOpen: false,
      modalOpen: null,
    };

    _.bindAll(
      this,
      "toggleDropdown",
      "closeDropdown",
      "openModal",
      "closeModal",
    );
  }

  static propTypes = {
    user: PropTypes.object.isRequired,
    context: PropTypes.string.isRequired,
  };

  toggleDropdown() {
    this.setState({ dropdownOpen: !this.state.dropdownOpen });
  }

  closeDropdown() {
    this.setState({ dropdownOpen: false });
  }

  openModal(modalName) {
    this.setState({ dropdownOpen: false, modalOpen: modalName });
  }

  closeModal() {
    this.setState({ modalOpen: null });
  }

  render() {
    const { context } = this.props;
    const { modalOpen } = this.state;
    const { tag, date, ...versionExtra } = MetabaseSettings.get("version");
    const admin = context === "admin";
    return (
<<<<<<< HEAD
      <div className={dropDownClasses}>
        <a
          data-metabase-event={"Navbar;Profile Dropdown;Toggle"}
          className="NavDropdown-button NavItem flex align-center p2 transition-background"
          onClick={this.toggleDropdown}
        >
          <div className="NavDropdown-button-layer">
            <div className="flex align-center">
              <UserAvatar user={user} transparent />
              <Icon
                name="chevrondown"
                className="Dropdown-chevron ml1"
                size={8}
              />
            </div>
          </div>
        </a>

        {dropdownOpen ? (
          <OnClickOutsideWrapper handleDismissal={this.closeDropdown}>
            <div className="NavDropdown-content right">
              <ul className="NavDropdown-content-layer">
                {!user.google_auth && !user.ldap_auth ? (
                  <li>
                    <Link
                      to="/user/edit_current"
                      data-metabase-event={
                        "Navbar;Profile Dropdown;Edit Profile"
                      }
                      onClick={this.closeDropdown}
                      className="Dropdown-item block text-white no-decoration"
                    >
                      {t`Account Settings`}
                    </Link>
                  </li>
                ) : null}

                {user.is_superuser && context !== "admin" ? (
                  <li>
                    <Link
                      to="/admin"
                      data-metabase-event={
                        "Navbar;Profile Dropdown;Enter Admin"
                      }
                      onClick={this.closeDropdown}
                      className="Dropdown-item block text-white no-decoration"
                    >
                      {t`Admin Panel`}
                    </Link>
                  </li>
                ) : null}

                {user.is_superuser && context === "admin" ? (
                  <li>
                    <Link
                      to="/"
                      data-metabase-event={"Navbar;Profile Dropdown;Exit Admin"}
                      onClick={this.closeDropdown}
                      className="Dropdown-item block text-white no-decoration"
                    >
                      {t`Exit Admin`}
                    </Link>
                  </li>
                ) : null}

                <li>
                  <a
                    data-metabase-event={"Navbar;Profile Dropdown;Help " + tag}
                    className="Dropdown-item block text-white no-decoration"
                    href={"http://www.metabase.com/docs/" + tag}
                    target="_blank"
                  >
                    {t`Help`}
                  </a>
                </li>

                {user.is_superuser && (
                  <li>
                    <a
                      data-metabase-event={
                        "Navbar;Profile Dropdown;Debugging " + tag
                      }
                      onClick={this.openModal.bind(this, "logs")}
                      className="Dropdown-item block text-white no-decoration"
                    >
                      {t`Logs`}
                    </a>
                  </li>
                )}

                <li>
                  <a
                    data-metabase-event={"Navbar;Profile Dropdown;About " + tag}
                    onClick={this.openModal.bind(this, "about")}
                    className="Dropdown-item block text-white no-decoration"
                  >
                    {t`About Metabase`}
                  </a>
                </li>

                <li className="border-top border-light">
                  <Link
                    to="/auth/logout"
                    data-metabase-event={"Navbar;Profile Dropdown;Logout"}
                    className="Dropdown-item block text-white no-decoration"
                  >
                    {t`Sign out`}
                  </Link>
                </li>
              </ul>
            </div>
          </OnClickOutsideWrapper>
        ) : null}

=======
      <Box>
        <EntityMenu
          items={[
            {
              title: t`Account settings`,
              icon: null,
              link: Urls.accountSettings(),
            },
            {
              title: admin ? t`Exit admin` : t`Admin`,
              icon: null,
              link: admin ? "/" : "/admin",
            },
            {
              title: t`Logs`,
              icon: null,
              action: () => this.openModal("logs"),
            },
            {
              title: t`About metabase`,
              icon: null,
              action: () => this.openModal("about"),
            },
            {
              title: t`Sign out`,
              icon: null,
              link: "auth/logout",
            },
          ]}
          triggerIcon="person"
        />
>>>>>>> 23978bd6
        {modalOpen === "about" ? (
          <Modal small onClose={this.closeModal}>
            <div className="px4 pt4 pb2 text-centered relative">
              <div className="text-brand pb2">
                <LogoIcon width={48} height={48} />
              </div>
              <h2 style={{ fontSize: "1.75em" }} className="text-dark">
                {t`Thanks for using`} Metabase!
              </h2>
              <div className="pt2">
                <h3 className="text-dark mb1">
                  {t`You're on version`} {tag}
                </h3>
                <p className="text-grey-3 text-bold">
                  {t`Built on`} {date}
                </p>
                {!/^v\d+\.\d+\.\d+$/.test(tag) && (
                  <div>
                    {_.map(versionExtra, (value, key) => (
                      <p key={key} className="text-grey-3 text-bold">
                        {capitalize(key)}: {value}
                      </p>
                    ))}
                  </div>
                )}
              </div>
            </div>
            <div
              style={{ borderWidth: "2px" }}
              className="p2 h5 text-centered text-grey-3 border-top"
            >
              <span className="block">
                <span className="text-bold">Metabase</span>{" "}
                {t`is a Trademark of`} Metabase, Inc
              </span>
              <span>{t`and is built with care in San Francisco, CA`}</span>
            </div>
          </Modal>
        ) : modalOpen === "logs" ? (
          <Modal wide onClose={this.closeModal}>
            <Logs onClose={this.closeModal} />
          </Modal>
        ) : null}
      </Box>
    );
  }
}<|MERGE_RESOLUTION|>--- conflicted
+++ resolved
@@ -59,122 +59,6 @@
     const { tag, date, ...versionExtra } = MetabaseSettings.get("version");
     const admin = context === "admin";
     return (
-<<<<<<< HEAD
-      <div className={dropDownClasses}>
-        <a
-          data-metabase-event={"Navbar;Profile Dropdown;Toggle"}
-          className="NavDropdown-button NavItem flex align-center p2 transition-background"
-          onClick={this.toggleDropdown}
-        >
-          <div className="NavDropdown-button-layer">
-            <div className="flex align-center">
-              <UserAvatar user={user} transparent />
-              <Icon
-                name="chevrondown"
-                className="Dropdown-chevron ml1"
-                size={8}
-              />
-            </div>
-          </div>
-        </a>
-
-        {dropdownOpen ? (
-          <OnClickOutsideWrapper handleDismissal={this.closeDropdown}>
-            <div className="NavDropdown-content right">
-              <ul className="NavDropdown-content-layer">
-                {!user.google_auth && !user.ldap_auth ? (
-                  <li>
-                    <Link
-                      to="/user/edit_current"
-                      data-metabase-event={
-                        "Navbar;Profile Dropdown;Edit Profile"
-                      }
-                      onClick={this.closeDropdown}
-                      className="Dropdown-item block text-white no-decoration"
-                    >
-                      {t`Account Settings`}
-                    </Link>
-                  </li>
-                ) : null}
-
-                {user.is_superuser && context !== "admin" ? (
-                  <li>
-                    <Link
-                      to="/admin"
-                      data-metabase-event={
-                        "Navbar;Profile Dropdown;Enter Admin"
-                      }
-                      onClick={this.closeDropdown}
-                      className="Dropdown-item block text-white no-decoration"
-                    >
-                      {t`Admin Panel`}
-                    </Link>
-                  </li>
-                ) : null}
-
-                {user.is_superuser && context === "admin" ? (
-                  <li>
-                    <Link
-                      to="/"
-                      data-metabase-event={"Navbar;Profile Dropdown;Exit Admin"}
-                      onClick={this.closeDropdown}
-                      className="Dropdown-item block text-white no-decoration"
-                    >
-                      {t`Exit Admin`}
-                    </Link>
-                  </li>
-                ) : null}
-
-                <li>
-                  <a
-                    data-metabase-event={"Navbar;Profile Dropdown;Help " + tag}
-                    className="Dropdown-item block text-white no-decoration"
-                    href={"http://www.metabase.com/docs/" + tag}
-                    target="_blank"
-                  >
-                    {t`Help`}
-                  </a>
-                </li>
-
-                {user.is_superuser && (
-                  <li>
-                    <a
-                      data-metabase-event={
-                        "Navbar;Profile Dropdown;Debugging " + tag
-                      }
-                      onClick={this.openModal.bind(this, "logs")}
-                      className="Dropdown-item block text-white no-decoration"
-                    >
-                      {t`Logs`}
-                    </a>
-                  </li>
-                )}
-
-                <li>
-                  <a
-                    data-metabase-event={"Navbar;Profile Dropdown;About " + tag}
-                    onClick={this.openModal.bind(this, "about")}
-                    className="Dropdown-item block text-white no-decoration"
-                  >
-                    {t`About Metabase`}
-                  </a>
-                </li>
-
-                <li className="border-top border-light">
-                  <Link
-                    to="/auth/logout"
-                    data-metabase-event={"Navbar;Profile Dropdown;Logout"}
-                    className="Dropdown-item block text-white no-decoration"
-                  >
-                    {t`Sign out`}
-                  </Link>
-                </li>
-              </ul>
-            </div>
-          </OnClickOutsideWrapper>
-        ) : null}
-
-=======
       <Box>
         <EntityMenu
           items={[
@@ -206,7 +90,6 @@
           ]}
           triggerIcon="person"
         />
->>>>>>> 23978bd6
         {modalOpen === "about" ? (
           <Modal small onClose={this.closeModal}>
             <div className="px4 pt4 pb2 text-centered relative">
