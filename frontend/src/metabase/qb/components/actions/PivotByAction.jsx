/* @flow */

import React from "react";

import BreakoutPopover from "metabase/qb/components/gui/BreakoutPopover";
import StructuredQuery from "metabase-lib/lib/queries/StructuredQuery";

import type { Field } from "metabase/meta/types/Field";
import type {
    ClickAction,
    ClickActionProps,
    ClickActionPopoverProps
} from "metabase/meta/types/Visualization";

type FieldFilter = (field: Field) => boolean;

// PivotByAction displays a breakout picker, and optionally filters by the
// clicked dimesion values (and removes corresponding breakouts)
export default (name: string, icon: string, fieldFilter: FieldFilter) =>
    ({ question, clicked }: ClickActionProps): ClickAction[] => {
        const query = question.query();
        if (!(query instanceof StructuredQuery)) {
            return [];
        }

        // $FlowFixMe
        const tableMetadata: TableMetadata = query.table();

        // Click target types: metric value
        if (
            clicked &&
            (clicked.value === undefined ||
                // $FlowFixMe
                clicked.column.source !== "aggregation")
        ) {
            return [];
        }

        let dimensions = (clicked && clicked.dimensions) || [];

        const breakoutOptions = query.breakoutOptions(null, fieldFilter);
        if (breakoutOptions.count === 0) {
            return [];
        }

        return [
            {
                name: "pivot-by-" + name.toLowerCase(),
                section: "breakout",
                title: clicked
                    ? name
                    : <span>
                          Break out by
                          {" "}
                          <span className="text-dark">
                              {name.toLowerCase()}
                          </span>
                      </span>,
                icon: icon,
                // eslint-disable-next-line react/display-name
                popover: (
                    { onChangeCardAndRun, onClose }: ClickActionPopoverProps
                ) => (
                    <BreakoutPopover
                        tableMetadata={tableMetadata}
                        fieldOptions={breakoutOptions}
                        onCommitBreakout={breakout => {
<<<<<<< HEAD
                            onChangeCardAndRun({
                                nextCard: question
                                    .pivot([breakout], dimensions)
                                    .card()
                            });
=======
                            const nextCard = question
                                .pivot(breakout, dimensions)
                                .card();

                            if (nextCard) {
                                onChangeCardAndRun({ nextCard });
                            }
>>>>>>> dad351eb
                        }}
                        onClose={onClose}
                    />
                )
            }
        ];
    };<|MERGE_RESOLUTION|>--- conflicted
+++ resolved
@@ -65,21 +65,13 @@
                         tableMetadata={tableMetadata}
                         fieldOptions={breakoutOptions}
                         onCommitBreakout={breakout => {
-<<<<<<< HEAD
-                            onChangeCardAndRun({
-                                nextCard: question
-                                    .pivot([breakout], dimensions)
-                                    .card()
-                            });
-=======
                             const nextCard = question
-                                .pivot(breakout, dimensions)
+                                .pivot([breakout], dimensions)
                                 .card();
 
                             if (nextCard) {
                                 onChangeCardAndRun({ nextCard });
                             }
->>>>>>> dad351eb
                         }}
                         onClose={onClose}
                     />
