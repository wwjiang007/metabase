/* eslint "react/prop-types": "warn" */
import React, { Component } from "react";
import PropTypes from "prop-types";

import Icon from "metabase/components/Icon";
import PopoverWithTrigger from "metabase/components/PopoverWithTrigger";
import SelectButton from "./SelectButton";

import _ from "underscore";
import AccordionList from "./AccordionList";
import { createSelector } from "reselect";

import { color } from "metabase/lib/colors";

import Uncontrollable from "metabase/hoc/Uncontrollable";

const MIN_ICON_WIDTH = 20;

@Uncontrollable()
export default class Select extends Component {
  static propTypes = {
    className: PropTypes.string,

    // one of these is required
    options: PropTypes.any,
    sections: PropTypes.any,
    children: PropTypes.any,

    value: PropTypes.any.isRequired,
    onChange: PropTypes.func.isRequired,
    multiple: PropTypes.bool,
    placeholder: PropTypes.string,

    // PopoverWithTrigger props
    isInitiallyOpen: PropTypes.bool,

    // AccordianList props
    searchProp: PropTypes.string,
    searchCaseInsensitive: PropTypes.bool,
    searchFuzzy: PropTypes.bool,

<<<<<<< HEAD
    isInitiallyOpen: PropTypes.bool,
    placeholder: PropTypes.string,
    // NOTE - @kdoh
    // seems too generic for us?
    triggerElement: PropTypes.any,
    height: PropTypes.number,
    width: PropTypes.number,
    rowHeight: PropTypes.number,
    // TODO - @kdoh
    // we should not allow this
    className: PropTypes.string,
    compact: PropTypes.bool,
    disabled: PropTypes.bool,
    multiple: PropTypes.bool,
=======
    optionNameFn: PropTypes.func,
    optionValueFn: PropTypes.func,
    optionDescriptionFn: PropTypes.func,
    optionSectionFn: PropTypes.func,
    optionDisabledFn: PropTypes.func,
    optionIconFn: PropTypes.func,
>>>>>>> abfccb26
  };

  static defaultProps = {
<<<<<<< HEAD
    className: "",
    width: 300,
    height: 320,
    rowHeight: 40,
    disabled: false,
    multiple: false,
    searchCaseInsensitive: true,
    searchFuzzy: true,
=======
    optionNameFn: option => option.children || option.name,
    optionValueFn: option => option.value,
    optionDescriptionFn: option => option.description,
    optionDisabledFn: option => option.disabled,
    optionIconFn: option => option.icon,
  };

  constructor(props) {
    super(props);

    // reselect selectors
    const _getValue = props => props.value;
    const _getValues = createSelector(
      [_getValue],
      value => (Array.isArray(value) ? value : [value]),
    );
    const _getValuesSet = createSelector(
      [_getValues],
      values => new Set(values),
    );
    this._getValues = () => _getValues(this.props);
    this._getValuesSet = () => _getValuesSet(this.props);
  }

  _getSections() {
    // normalize `children`/`options` into same format as `sections`
    const { children, sections, options } = this.props;
    if (children) {
      const optionToItem = option => option.props;
      const first = Array.isArray(children) ? children[0] : children;
      if (first && first.type === OptionSection) {
        return React.Children.map(children, child => ({
          ...child.props,
          items: React.Children.map(child.props.children, optionToItem),
        }));
      } else if (first && first.type === Option) {
        return [{ items: React.Children.map(children, optionToItem) }];
      }
    } else if (options) {
      if (this.props.optionSectionFn) {
        return _.chain(options)
          .groupBy(this.props.optionSectionFn)
          .pairs()
          .map(([section, items]) => ({ name: section, items }))
          .value();
      } else {
        return [{ items: options }];
      }
    } else if (sections) {
      return sections;
    }
    return [];
  }

  itemIsSelected = option => {
    const optionValue = this.props.optionValueFn(option);
    return this._getValuesSet().has(optionValue);
>>>>>>> abfccb26
  };

  itemIsClickable = option => !this.props.optionDisabledFn(option);

  handleChange = option => {
    const { multiple, onChange } = this.props;
    const optionValue = this.props.optionValueFn(option);
    let value;
    if (multiple) {
      const values = this._getValues();
      value = this.itemIsSelected(option)
        ? values.filter(value => value !== optionValue)
        : [...values, optionValue];
    } else {
      value = optionValue;
    }
    onChange({ target: { value } });
    if (!multiple) {
      this._popover.close();
    }
  };

  renderItemIcon = item => {
    if (this.itemIsSelected(item)) {
      return (
        <Icon
          name="check"
          size={14}
          color={color("text-dark")}
          style={{ minWidth: MIN_ICON_WIDTH }}
        />
      );
    }
    const icon = this.props.optionIconFn(item);
    if (icon) {
      return (
        <Icon
          name={icon}
          size={item.iconSize || 18}
          color={item.iconColor || color("text-dark")}
          style={{ minWidth: MIN_ICON_WIDTH }}
        />
      );
    }
    return <span style={{ minWidth: MIN_ICON_WIDTH }} />;
  };

  render() {
    const {
      className,
      placeholder,
      searchProp,
      searchCaseInsensitive,
      searchFuzzy,
      isInitiallyOpen,
<<<<<<< HEAD
      placeholder,
      triggerElement,
      width,
      height,
      rowHeight,
      disabled,
      multiple,
=======
>>>>>>> abfccb26
    } = this.props;

    const sections = this._getSections();
    const selectedNames = sections
      .map(section =>
        section.items.filter(this.itemIsSelected).map(this.props.optionNameFn),
      )
      .flat()
      .filter(n => n);

    return (
      <PopoverWithTrigger
        ref={ref => (this._popover = ref)}
        triggerElement={
          <SelectButton hasValue={selectedNames.length > 0}>
            {selectedNames.length > 0
              ? selectedNames.map((name, index) => (
                  <span key={index}>
                    {name}
                    {index < selectedNames.length - 1 ? ", " : ""}
                  </span>
                ))
              : placeholder}
          </SelectButton>
        }
        triggerClasses={className}
        isInitiallyOpen={isInitiallyOpen}
<<<<<<< HEAD
        disabled={disabled}
        {...extraProps}
=======
        verticalAttachments={["top", "bottom"]}
        // keep the popover from jumping around one its been opened,
        // this can happen when filtering items via search
        pinInitialAttachment
>>>>>>> abfccb26
      >
        <AccordionList
          sections={sections}
          className="MB-Select text-brand"
          alwaysExpanded
          itemIsSelected={this.itemIsSelected}
          itemIsClickable={this.itemIsClickable}
          renderItemName={this.props.optionNameFn}
          renderItemDescription={this.props.optionDescriptionFn}
          renderItemIcon={this.renderItemIcon}
          onChange={this.handleChange}
          searchable={!!searchProp}
          searchProp={searchProp}
          searchCaseInsensitive={searchCaseInsensitive}
          searchFuzzy={searchFuzzy}
        />
      </PopoverWithTrigger>
    );
  }
}
export class OptionSection extends Component {
  static propTypes = {
    name: PropTypes.any,
    icon: PropTypes.any,
    children: PropTypes.any.isRequired,
  };
  render() {
    return null;
  }
}
export class Option extends Component {
  static propTypes = {
    value: PropTypes.any.isRequired,

    // one of these two is required
    name: PropTypes.any,
    children: PropTypes.any,

    icon: PropTypes.any,
    disabled: PropTypes.bool,
  };
  render() {
    return null;
  }
}<|MERGE_RESOLUTION|>--- conflicted
+++ resolved
@@ -39,42 +39,15 @@
     searchCaseInsensitive: PropTypes.bool,
     searchFuzzy: PropTypes.bool,
 
-<<<<<<< HEAD
-    isInitiallyOpen: PropTypes.bool,
-    placeholder: PropTypes.string,
-    // NOTE - @kdoh
-    // seems too generic for us?
-    triggerElement: PropTypes.any,
-    height: PropTypes.number,
-    width: PropTypes.number,
-    rowHeight: PropTypes.number,
-    // TODO - @kdoh
-    // we should not allow this
-    className: PropTypes.string,
-    compact: PropTypes.bool,
-    disabled: PropTypes.bool,
-    multiple: PropTypes.bool,
-=======
     optionNameFn: PropTypes.func,
     optionValueFn: PropTypes.func,
     optionDescriptionFn: PropTypes.func,
     optionSectionFn: PropTypes.func,
     optionDisabledFn: PropTypes.func,
     optionIconFn: PropTypes.func,
->>>>>>> abfccb26
   };
 
   static defaultProps = {
-<<<<<<< HEAD
-    className: "",
-    width: 300,
-    height: 320,
-    rowHeight: 40,
-    disabled: false,
-    multiple: false,
-    searchCaseInsensitive: true,
-    searchFuzzy: true,
-=======
     optionNameFn: option => option.children || option.name,
     optionValueFn: option => option.value,
     optionDescriptionFn: option => option.description,
@@ -132,7 +105,6 @@
   itemIsSelected = option => {
     const optionValue = this.props.optionValueFn(option);
     return this._getValuesSet().has(optionValue);
->>>>>>> abfccb26
   };
 
   itemIsClickable = option => !this.props.optionDisabledFn(option);
@@ -188,16 +160,6 @@
       searchCaseInsensitive,
       searchFuzzy,
       isInitiallyOpen,
-<<<<<<< HEAD
-      placeholder,
-      triggerElement,
-      width,
-      height,
-      rowHeight,
-      disabled,
-      multiple,
-=======
->>>>>>> abfccb26
     } = this.props;
 
     const sections = this._getSections();
@@ -225,15 +187,10 @@
         }
         triggerClasses={className}
         isInitiallyOpen={isInitiallyOpen}
-<<<<<<< HEAD
-        disabled={disabled}
-        {...extraProps}
-=======
         verticalAttachments={["top", "bottom"]}
         // keep the popover from jumping around one its been opened,
         // this can happen when filtering items via search
         pinInitialAttachment
->>>>>>> abfccb26
       >
         <AccordionList
           sections={sections}
