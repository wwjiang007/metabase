import { restore } from "__support__/e2e/cypress";
<<<<<<< HEAD
=======
import { SAMPLE_DATASET } from "__support__/e2e/cypress_sample_dataset";

const { ORDERS, ORDERS_ID, PRODUCTS, PRODUCTS_ID } = SAMPLE_DATASET;
>>>>>>> b0d9436a

describe("scenarios > admin > databases > table", () => {
  beforeEach(() => {
    restore();
    cy.signInAsAdmin();
  });

  it("should see four tables in sample database", () => {
    cy.visit("/admin/datamodel/database/1");
    cy.get(".AdminList-item").should("have.length", 4);
  });

  it("should be able to see details of each table", () => {
    cy.visit("/admin/datamodel/database/1");
    cy.findByText(
      "Select any table to see its schema and add or edit metadata.",
    );

    // Orders
    cy.findByText("Orders").click();
    cy.findByText(
      "Select any table to see its schema and add or edit metadata.",
    ).should("not.exist");
    cy.get(
      "input[value='This is a confirmed order for a product from a user.']",
    );
  });

  describe("in orders table", () => {
    beforeEach(() => {
      cy.visit("/admin/datamodel/database/1/table/2");
    });

    it("should see multiple fields", () => {
      cy.get("input[value='User ID']");
      cy.findAllByText("Foreign Key");

      cy.get("input[value='Tax']");
      cy.findAllByText("No semantic type");

      cy.get("input[value='Discount']");
      cy.findByText("Discount");
    });

    it("should see the id field", () => {
      cy.get("input[value='ID']");
      cy.findAllByText("Entity Key");
    });

    it("should see the created_at timestamp field", () => {
      cy.get("input[value='Created At']");
      cy.findByText("Creation timestamp");
    });
  });

  describe.skip("turning table visibility off shouldn't prevent editing related question (metabase#15947)", () => {
    it("simple question (metabase#15947-1)", () => {
      turnTableVisibilityOff(ORDERS_ID);
      cy.visit("/question/1");
      cy.findByText("Filter");
    });

    it("question with joins (metabase#15947-2)", () => {
      cy.createQuestion({
        name: "15947",
        query: {
          "source-table": ORDERS_ID,
          joins: [
            {
              fields: "all",
              "source-table": PRODUCTS_ID,
              condition: [
                "=",
                ["field", ORDERS.PRODUCT_ID, null],
                ["field", PRODUCTS.ID, { "join-alias": "Products" }],
              ],
              alias: "Products",
            },
          ],
          filter: [
            "and",
            ["=", ["field", ORDERS.QUANTITY, null], 1],
            [">", ["field", PRODUCTS.RATING, { "join-alias": "Products" }], 3],
          ],
          aggregation: [
            ["sum", ["field", ORDERS.TOTAL, null]],
            ["sum", ["field", PRODUCTS.RATING, { "join-alias": "Products" }]],
          ],
          breakout: [
            ["field", ORDERS.CREATED_AT, { "temporal-unit": "year" }],
            ["field", PRODUCTS.CATEGORY, { "join-alias": "Products" }],
          ],
        },
      }).then(({ body: { id: QUESTION_ID } }) => {
        turnTableVisibilityOff(PRODUCTS_ID);
        cy.visit(`/question/${QUESTION_ID}/notebook`);
        cy.findByText("Products");
        cy.findByText("Quantity is equal to 1");
        cy.findByText("Rating is greater than 3");
      });
    });
  });
});

function turnTableVisibilityOff(table_id) {
  cy.request("PUT", "/api/table", {
    ids: [table_id],
    visibility_type: "hidden",
  });
}<|MERGE_RESOLUTION|>--- conflicted
+++ resolved
@@ -1,10 +1,7 @@
 import { restore } from "__support__/e2e/cypress";
-<<<<<<< HEAD
-=======
 import { SAMPLE_DATASET } from "__support__/e2e/cypress_sample_dataset";
 
 const { ORDERS, ORDERS_ID, PRODUCTS, PRODUCTS_ID } = SAMPLE_DATASET;
->>>>>>> b0d9436a
 
 describe("scenarios > admin > databases > table", () => {
   beforeEach(() => {
