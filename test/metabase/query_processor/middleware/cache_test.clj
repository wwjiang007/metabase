(ns metabase.query-processor.middleware.cache-test
  "Tests for the Query Processor cache."
  (:require [buddy.core.codecs :as codecs]
            [clojure.core.async :as a]
            [clojure.data.csv :as csv]
            [clojure.test :refer :all]
            [clojure.tools.logging :as log]
            [java-time :as t]
            [medley.core :as m]
            [metabase.driver.sql-jdbc.execute :as sql-jdbc.execute]
<<<<<<< HEAD
            [metabase.public-settings :as public-settings]
            [metabase.query-processor :as qp]
=======
            [metabase.middleware.session :as session]
            [metabase.models
             [permissions :as perms]
             [permissions-group :as group]]
            [metabase.query-processor
             [streaming :as qp.streaming]
             [util :as qputil]]
>>>>>>> 3c5071c1
            [metabase.query-processor.middleware.cache :as cache]
            [metabase.query-processor.middleware.cache
             [impl :as impl]
             [impl-test :as impl-test]]
            [metabase.query-processor.middleware.cache-backend.interface :as i]
<<<<<<< HEAD
            [metabase.query-processor.middleware.cache.impl :as impl]
            [metabase.query-processor.streaming :as qp.streaming]
            [metabase.query-processor.util :as qputil]
            [metabase.test :as mt]
            [metabase.test.fixtures :as fixtures]
            [metabase.test.util :as tu]
            [metabase.util :as u]
            [pretty.core :as pretty]))
=======
            [metabase.test
             [fixtures :as fixtures]
             [util :as tu]]
            [pretty.core :as pretty]
            [schema.core :as s]))
>>>>>>> 3c5071c1

(use-fixtures :once (fixtures/initialize :db))

(def ^:private ^:dynamic *save-chan*
  "Gets a message whenever results are saved to the test backend, or if the reducing function stops serializing results
  because of an Exception or if the byte threshold is passed."
  nil)

(def ^:private ^:dynamic *purge-chan*
  "Gets a message whenever old entries are purged from the test backend."
  nil)

(defprotocol ^:private CacheContents
  (^:private contents [cache-backend]))

(defn- test-backend
  "In in-memory cache backend implementation."
  [save-chan purge-chan]
  (let [store (atom nil)]
    (reify
      pretty/PrettyPrintable
      (pretty [_]
        (str "\n"
             (metabase.util/pprint-to-str 'blue
               (for [[hash {:keys [created]}] @store]
                 [hash (u/format-nanoseconds (.getNano (t/duration created (t/instant))))]))))

      CacheContents
      (contents [_]
        (into {} (for [[k v] store]
                   [k (impl-test/deserialize v)])))

      i/CacheBackend
      (cached-results [this query-hash max-age-seconds respond]
        (let [hex-hash (codecs/bytes->hex query-hash)]
          (log/tracef "Fetch results for %s store: %s" hex-hash this)
          (if-let [^bytes results (when-let [{:keys [created results]} (some (fn [[hash entry]]
                                                                               (when (= hash hex-hash)
                                                                                 entry))
                                                                             @store)]
                                    (when (t/after? created (t/minus (t/instant) (t/seconds max-age-seconds)))
                                      results))]
            (with-open [is (java.io.ByteArrayInputStream. results)]
              (respond is))
            (respond nil))))

      (save-results! [this query-hash results]
        (let [hex-hash (codecs/bytes->hex query-hash)]
          (swap! store assoc hex-hash {:results results
                                       :created (t/instant)})
          (log/tracef "Save results for %s --> store: %s" hex-hash this))
        (a/>!! save-chan results))

      (purge-old-entries! [this max-age-seconds]
        (swap! store (fn [store]
                       (into {} (filter (fn [[_ {:keys [created]}]]
                                          (t/after? created (t/minus (t/instant) (t/seconds max-age-seconds))))
                                        store))))
        (log/tracef "Purge old entries --> store: %s" this)
        (a/>!! purge-chan ::purge)))))

(defn do-with-mock-cache [f]
  (mt/with-open-channels [save-chan  (a/chan 1)
                          purge-chan (a/chan 1)]
    (mt/with-temporary-setting-values [enable-query-caching  true
                                       query-caching-max-ttl 60
                                       query-caching-min-ttl 0]
      (binding [cache/*backend* (test-backend save-chan purge-chan)
                *save-chan*     save-chan
                *purge-chan*    purge-chan]
        (let [orig (var-get #'cache/cache-results-async!)]
          (with-redefs [cache/cache-results-async! (fn [hash out-chan]
                                                     (a/go
                                                       ;; if `save-results!` isn't going to get called because
                                                       ;; `out-chan` isn't a byte array then forward the result to
                                                       ;; `save-chan` so it always gets a value
                                                       (let [result (a/<! out-chan)]
                                                         (when-not (bytes? result)
                                                           (a/>!! save-chan result))))
                                                     (orig hash out-chan))]
            (f {:save-chan save-chan, :purge-chan purge-chan})))))))

(defmacro with-mock-cache [[& bindings] & body]
  `(do-with-mock-cache (fn [{:keys [~@bindings]}] ~@body)))

(def ^:private ^:dynamic ^Integer *query-execution-delay-ms* 10)

(defn- test-query [query-kvs]
  (merge {:cache-ttl 60, :query :abc} query-kvs))

(defn- run-query* [& {:as query-kvs}]
  ;; clear out stale values in save/purge channels
  (while (a/poll! *save-chan*))
  (while (a/poll! *purge-chan*))
  (:metadata
   (mt/test-qp-middleware
    cache/maybe-return-cached-results
    (test-query query-kvs)
    {}
    [[:toucan      71]
     [:bald-eagle  92]
     [:hummingbird 11]
     [:owl         10]
     [:chicken     69]
     [:robin       96]
     [:osprey      72]
     [:flamingo    70]]
    {:timeout 2000
     :run     (fn []
                (Thread/sleep *query-execution-delay-ms*))})))

(defn- run-query [& args]
  (let [result (apply run-query* args)]
    (is (= :completed
           (:status result)))
    (if (:cached result)
      :cached
      :not-cached)))

(defn- cacheable? [& {:as query-kvs}]
  (boolean (#'cache/is-cacheable? (merge {:cache-ttl 60, :query :abc} query-kvs))))

(deftest is-cacheable-test
  (testing "something is-cacheable? if it includes a cach_ttl and the caching setting is enabled"
    (with-mock-cache []
      (doseq [enable-caching? [true false]
              cache-ttl       [100 nil]
              :let            [expected (boolean (and enable-caching? cache-ttl))]]
        (mt/with-temporary-setting-values [enable-query-caching enable-caching?]
          (testing (format "cache ttl = %s" (pr-str cache-ttl))
            (is (= expected
                   (boolean (#'cache/is-cacheable? {:cache-ttl cache-ttl}))))))))))

(deftest empty-cache-test
  (testing "if there's nothing in the cache, cached results should *not* be returned"
    (with-mock-cache []
      (is (= :not-cached
             (run-query))))))

(deftest return-cached-results-test
  (testing "if we run the query twice, the second run should return cached results"
    (with-mock-cache [save-chan]
      (is (= true
             (cacheable?)))
      (run-query)
      (mt/wait-for-result save-chan)
      (is (= :cached
             (run-query))))))

(deftest expired-results-test
  (testing "If cached resutls are past their TTL, the cached results shouldn't be returned"
    (with-mock-cache [save-chan]
      (run-query :cache-ttl 0.1)
      (mt/wait-for-result save-chan)
      (Thread/sleep 200)
      (is (= :not-cached
             (run-query :cache-ttl 0.1))))))

(deftest ignore-valid-results-when-caching-is-disabled-test
  (testing "if caching is disabled then cache shouldn't be used even if there's something valid in there"
    (with-mock-cache [save-chan]
      (run-query)
      (mt/wait-for-result save-chan)
      (mt/with-temporary-setting-values [enable-query-caching false]
        (is (= false
               (cacheable?)))
        (is (= :not-cached
               (run-query)))))))

(deftest max-kb-test
  (testing "check that `query-caching-max-kb` is respected and queries aren't cached if they're past the threshold"
    (with-mock-cache [save-chan]
      (mt/with-temporary-setting-values [query-caching-max-kb 0]
        (run-query)
        (let [result (mt/wait-for-result save-chan)]
          (is (instance? clojure.lang.ExceptionInfo result))
          (is (= {:type ::impl/max-bytes}
                 (ex-data result))))
        (is (= :not-cached
               (run-query)))))))

(deftest max-ttl-test
  (testing (str "Check that `query-caching-max-ttl` is respected. Whenever a new query is cached the cache should "
                "evict any entries older that `query-caching-max-ttl`. Set max-ttl to 100 ms, run query `:abc`, "
                "then wait 200 ms, and run `:def`. This should trigger the cache flush for entries past "
                "`:max-ttl`; and the cached entry for `:abc` should be deleted. Running `:abc` a subsequent time "
                "should not return cached results")
    (with-mock-cache [purge-chan]
      (mt/with-temporary-setting-values [query-caching-max-ttl 0.1]
        (run-query)
        (mt/wait-for-result purge-chan)
        (Thread/sleep 200)
        (run-query :query :def)
        (mt/wait-for-result purge-chan)
        (is (= :not-cached
               (run-query)))))))

(deftest ignore-cached-results-test
  (testing "check that *ignore-cached-results* is respected when returning results..."
    (with-mock-cache [save-chan]
      (run-query)
      (mt/wait-for-result save-chan)
      (binding [cache/*ignore-cached-results* true]
        (is (= :not-cached
               (run-query)))))))

(deftest ignore-cached-results-should-still-save-test
  (testing "...but if it's set those results should still be cached for next time."
    (with-mock-cache [save-chan]
      (binding [cache/*ignore-cached-results* true]
        (is (= true
               (cacheable?)))
        (run-query)
        (mt/wait-for-result save-chan))
      (is (= :cached
             (run-query))))))

(deftest min-ttl-test
  (testing "if the cache takes less than the min TTL to execute, it shouldn't be cached"
    (with-mock-cache [save-chan]
      (mt/with-temporary-setting-values [query-caching-min-ttl 60]
        (run-query)
        (is (= :metabase.test.util.async/timed-out
               (mt/wait-for-result save-chan)))
        (is (= :not-cached
               (run-query))))))

  (testing "...but if it takes *longer* than the min TTL, it should be cached"
    (with-mock-cache [save-chan]
      (mt/with-temporary-setting-values [query-caching-min-ttl 0.1]
        (binding [*query-execution-delay-ms* 120]
          (run-query)
          (mt/wait-for-result save-chan)
          (is (= :cached
                 (run-query))))))))

(deftest invalid-cache-entry-test
  (testing "We should handle invalid cache entries gracefully"
    (with-mock-cache [save-chan]
      (run-query)
      (mt/wait-for-result save-chan)
      (let [query-hash (qputil/query-hash (test-query nil))]
        (testing "Cached results should exist"
          (is (= true
                 (i/cached-results cache/*backend* query-hash 100
                   (fn respond [input-stream]
                     (some? input-stream))))))
        (i/save-results! cache/*backend* query-hash (byte-array [0 0 0]))
        (testing "Invalid cache entry should be handled gracefully"
          (mt/suppress-output
            (is (= :not-cached
                   (run-query)))))))))

(deftest metadata-test
  (testing "Verify that correct metadata about caching such as `:updated_at` and `:cached` come back with cached results."
    (with-mock-cache [save-chan]
      (mt/with-clock #t "2020-02-19T02:31:07.798Z[UTC]"
        (run-query)
        (mt/wait-for-result save-chan)
        (let [result (run-query*)]
          (is (= true
                 (:cached result)))
          (is (= {:data       {}
                  :cached     true
                  :updated_at #t "2020-02-19T02:31:07.798Z[UTC]"
                  :row_count  8
                  :status     :completed}
                 result)))))))

(deftest e2e-test
  (testing "Test that the caching middleware actually working in the context of the entire QP"
    (doseq [query [(mt/mbql-query venues {:order-by [[:asc $id]], :limit 5})
                   (mt/native-query {:query "SELECT * FROM VENUES ORDER BY ID ASC LIMIT 5;"})]]
      (with-mock-cache [save-chan]
        (let [query (assoc query :cache-ttl 100)]
          (testing (format "query = %s" (pr-str query))
            (is (= true
                   (boolean (#'cache/is-cacheable? query)))
                "Query should be cacheable")

            (mt/with-clock #t "2020-02-19T04:44:26.056Z[UTC]"
              (let [original-result (qp/process-query query)
                    ;; clear any existing values in the `save-chan`
                    _               (while (a/poll! save-chan))
                    _               (mt/wait-for-result save-chan)
                    cached-result   (qp/process-query query)]
                (is (= {:cached     true
                        :updated_at #t "2020-02-19T04:44:26.056Z[UTC]"
                        :row_count  5
                        :status     :completed}
                       (dissoc cached-result :data))
                    "Results should be cached")
                ;; remove metadata checksums because they can be different between runs when using an encryption key
                (is (= (-> original-result
                           (m/dissoc-in [:data :results_metadata :checksum]))
                       (-> cached-result
                           (dissoc :cached :updated_at)
                           (m/dissoc-in [:data :results_metadata :checksum])))
                    "Cached result should be in the same format as the uncached result, except for added keys")))))))))

(deftest insights-from-cache-test
  (testing "Insights should work on cahced results (#12556)"
    (with-mock-cache [save-chan]
      (let [query (-> checkins
                      (mt/mbql-query {:breakout    [[:datetime-field (mt/id :checkins :date) :month]]
                                      :aggregation [[:count]]})
                      (assoc :cache-ttl 100))]
        (qp/process-query query)
        ;; clear any existing values in the `save-chan`
        (while (a/poll! save-chan))
        (mt/wait-for-result save-chan)
        (is (= {:previous-value 24
                :unit           :month
                :offset         -45.27
                :last-change    -0.46
                :last-value     13
                :col            "count"}
               (tu/round-all-decimals 2 (-> query
                                            qp/process-query
                                            :data
                                            :insights
                                            first
                                            (dissoc :best-fit :slope)))))))))

(deftest export-test
  (testing "Should be able to cache results streaming as an alternate download format, e.g. csv"
    (with-mock-cache [save-chan]
      (let [query (assoc (mt/mbql-query venues {:order-by [[:asc $id]], :limit 6})
                         :cache-ttl 100)]
        (with-open [os (java.io.ByteArrayOutputStream.)]
          (qp/process-query query (qp.streaming/streaming-context :csv os))
          (mt/wait-for-result save-chan))
        (is (= true
               (:cached (qp/process-query query)))
            "Results should be cached")
        (let [uncached-results (with-open [ostream (java.io.PipedOutputStream.)
                                           istream (java.io.PipedInputStream. ostream)
                                           reader  (java.io.InputStreamReader. istream)]
                                 (qp/process-query (dissoc query :cache-ttl) (qp.streaming/streaming-context :csv ostream))
                                 (vec (csv/read-csv reader)))]
          (with-redefs [sql-jdbc.execute/execute-reducible-query (fn [& _]
                                                                   (throw (Exception. "Should be cached!")))]
            (with-open [ostream (java.io.PipedOutputStream.)
                        istream (java.io.PipedInputStream. ostream)
                        reader  (java.io.InputStreamReader. istream)]
              (qp/process-query query (qp.streaming/streaming-context :csv ostream))
              (is (= uncached-results
                     (vec (csv/read-csv reader)))
                  "CSV results should match results when caching isn't in play"))))))))

(deftest caching-across-different-formats-test
  (testing "If we run a query with a download format such as CSV we should be able to use cached results elsewhere"
    (let [query          (mt/mbql-query venues {:order-by [[:asc $id]], :limit 7})
          normal-results (qp/process-query query)]
      (is (= false
             (boolean (:cached normal-results)))
          "Query shouldn't be cached when running without mock cache in place")
      (with-mock-cache [save-chan]
        (let [query (assoc query :cache-ttl 100)]
          (with-open [os (java.io.ByteArrayOutputStream.)]
            (is (= false
                   (boolean (:cached (qp/process-query query (qp.streaming/streaming-context :csv os)))))
                "Query shouldn't be cached after first run with the mock cache in place")
            (mt/wait-for-result save-chan))
          (is (= (-> (assoc normal-results :cached true)
                     (dissoc :updated_at)
                     (m/dissoc-in [:data :results_metadata :checksum]))
                 (-> (qp/process-query query)
                     (dissoc :updated_at)
                     (m/dissoc-in [:data :results_metadata :checksum])))
              "Query should be cached and results should match those ran without cache"))))))

(deftest caching-big-resultsets
  (testing "Make sure we can save large result sets without tripping over internal async buffers"
    (is (= 10000 (count (transduce identity
                                   (#'cache/save-results-xform 0 {} (byte 0) conj)
                                   (repeat 10000 [1]))))))
  (testing "Make sure we don't block somewhere if we decide not to save results"
    (is (= 10000 (count (transduce identity
                                   (#'cache/save-results-xform (System/currentTimeMillis) {} (byte 0) conj)
                                   (repeat 10000 [1]))))))
  (testing "Make sure we properly handle situations where we abort serialization (e.g. due to result being too big)"
    (let [max-bytes (* (public-settings/query-caching-max-kb) 1024)]
      (is (= max-bytes (count (transduce identity
                                         (#'cache/save-results-xform 0 {} (byte 0) conj)
                                         (repeat max-bytes [1]))))))))

(deftest perms-checks-should-still-apply-test
  (testing "Double-check that perms checks still happen even for cached results"
    (mt/with-temp-copy-of-db
      (perms/revoke-permissions! (group/all-users) (mt/db))
      (mt/with-test-user :rasta
        (with-mock-cache [save-chan]
          (letfn [(run-forbidden-query []
                    (qp/process-query (assoc (mt/mbql-query checkins {:aggregation [[:count]]})
                                             :cache-ttl 100)))]
            (testing "Shouldn't be allowed to run a query if we don't have perms for it"
              (is (thrown-with-msg?
                   clojure.lang.ExceptionInfo
                   #"You do not have permissions to run this query"
                   (run-forbidden-query))))
            (testing "Run forbidden query as superuser to populate the cache"
              (session/with-current-user (mt/user->id :crowberto)
                (is (= [[1000]]
                       (mt/rows (run-forbidden-query))))))
            (testing "Cache entry should be saved within 5 seconds"
              (let [[_ chan] (a/alts!! [save-chan (a/timeout 5000)])]
                (is (= save-chan
                       chan))))
            (testing "Run forbidden query again as superuser again, should be cached"
              (session/with-current-user (mt/user->id :crowberto)
                (is (schema= {:cached (s/eq true), s/Keyword s/Any}
                             (run-forbidden-query)))))
            (testing "Run query as regular user, should get perms Exception even though result is cached"
              (is (thrown-with-msg?
                   clojure.lang.ExceptionInfo
                   #"You do not have permissions to run this query"
                   (run-forbidden-query))))))))))<|MERGE_RESOLUTION|>--- conflicted
+++ resolved
@@ -8,39 +8,23 @@
             [java-time :as t]
             [medley.core :as m]
             [metabase.driver.sql-jdbc.execute :as sql-jdbc.execute]
-<<<<<<< HEAD
+            [metabase.models.permissions :as perms]
+            [metabase.models.permissions-group :as group]
             [metabase.public-settings :as public-settings]
             [metabase.query-processor :as qp]
-=======
-            [metabase.middleware.session :as session]
-            [metabase.models
-             [permissions :as perms]
-             [permissions-group :as group]]
-            [metabase.query-processor
-             [streaming :as qp.streaming]
-             [util :as qputil]]
->>>>>>> 3c5071c1
             [metabase.query-processor.middleware.cache :as cache]
-            [metabase.query-processor.middleware.cache
-             [impl :as impl]
-             [impl-test :as impl-test]]
             [metabase.query-processor.middleware.cache-backend.interface :as i]
-<<<<<<< HEAD
             [metabase.query-processor.middleware.cache.impl :as impl]
+            [metabase.query-processor.middleware.cache.impl-test :as impl-test]
             [metabase.query-processor.streaming :as qp.streaming]
             [metabase.query-processor.util :as qputil]
+            [metabase.server.middleware.session :as session]
             [metabase.test :as mt]
             [metabase.test.fixtures :as fixtures]
             [metabase.test.util :as tu]
             [metabase.util :as u]
-            [pretty.core :as pretty]))
-=======
-            [metabase.test
-             [fixtures :as fixtures]
-             [util :as tu]]
             [pretty.core :as pretty]
             [schema.core :as s]))
->>>>>>> 3c5071c1
 
 (use-fixtures :once (fixtures/initialize :db))
 
