--- conflicted
+++ resolved
@@ -666,14 +666,9 @@
                (mt/user-http-request :crowberto :put 404 (format "user/%s/reactivate" Integer/MAX_VALUE)))))
 
       (testing " Attempting to reactivate an already active user should fail"
-<<<<<<< HEAD
-        (is (= {:message "Not able to reactivate an active user"}
-               (mt/user-http-request :crowberto :put 400 (format "user/%s/reactivate" (mt/user->id :rasta)))))))
-=======
         (is (schema= {:message  (s/eq "Not able to reactivate an active user")
                       s/Keyword s/Any}
                      (mt/user-http-request :crowberto :put 400 (format "user/%s/reactivate" (mt/user->id :rasta)))))))
->>>>>>> 24efaeae
 
     (testing (str "test that when disabling Google auth if a user gets disabled and re-enabled they are no longer "
                   "Google Auth (#3323)")
