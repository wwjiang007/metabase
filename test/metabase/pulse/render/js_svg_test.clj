(ns metabase.pulse.render.js-svg-test
  "Testing of the svgs produced by the graal js engine and the static-viz bundle. The model is

  query-results -> js engine with bundle -> svg-string -> svg png renderer

  the svg png renderer does not understand nested html elements so we ensure that there are no divs, spans, etc in the
  resulting svg."
  (:require [cheshire.core :as json]
            [clojure.set :as set]
            [clojure.spec.alpha :as s]
            [clojure.test :refer :all]
            [metabase.pulse.render.js-engine :as js]
            [metabase.pulse.render.js-svg :as js-svg])
  (:import org.apache.batik.anim.dom.SVGOMDocument
           [org.graalvm.polyglot Context Value]
           [org.w3c.dom Element Node]))

(def parse-svg #'js-svg/parse-svg-string)

(deftest post-process-test
  (let [svg   "<svg ><g><line/></g><g><rect/></g><g><circle/></g></svg>"
        nodes (atom [])]
    (#'js-svg/post-process (parse-svg svg)
                           (fn [^Node node] (swap! nodes conj (.getNodeName node))))
    (is (= ["svg" "g" "line" "g" "rect" "g" "circle"] @nodes))))

(deftest fix-fill-test
  (let [svg "<svg ><line x1=\"0\" y1=\"260\" x2=\"540\" y2=\"260\" fill=\"transparent\"></line></svg>"

        ^SVGOMDocument document (parse-svg svg)
        ^Element line           (..  document
                                     (getDocumentElement)
                                     (getChildNodes)
                                     (item 0))]
    (is (.hasAttribute line "fill"))
    (is (= (.getAttribute line "fill") "transparent"))
    ;; unfortunately these objects are mutable. It does return the line but want to emphasize that is works by
    ;; mutation
    (#'js-svg/fix-fill line)
    (is (not (.hasAttribute line "fill")))
    (is (.hasAttribute line "fill-opacity"))
    (is (= (.getAttribute line "fill-opacity") "0.0"))))

(def ^Context context (delay (#'js-svg/static-viz-context)))

(defn document-tag-seq [^SVGOMDocument document]
  (map #(.getNodeName ^Node %)
       (tree-seq #(instance? Element %)
                 (fn [^Node node]
                   (let [children (.getChildNodes node)]
                     (reduce (fn [cs i] (conj cs (.item children i)))
                             [] (range (.getLength children)))))
                 (.getDocumentElement document))))

(defn normal-svg-elements [tag-set]
  (set/subset? #{"svg" "g"} tag-set))

(defn no-html-elements [tag-set]
  (= #{} (set/intersection #{"div" "span" "p"} tag-set)))

(defn validate-svg-string [chart svg-string]
  (let [tag-seq    (-> svg-string parse-svg document-tag-seq)
        tag-set    (set tag-seq)]
    (testing (str chart " String is valid")
      (is (string? svg-string) "Svg did not return a string"))
    (testing (str " String contains normal svg elements")
      (is (normal-svg-elements tag-set) "Did not contain normal svg elements #{svg g line}"))
    (testing (str chart "String cannot contain html elements as svg renderer errors")
      (is (no-html-elements tag-set) (str "Contained html elements: "
                                          (set/intersection #{"div" "span" "p"}))))))

(defn document-tag-hiccup [^SVGOMDocument document]
  (letfn [(tree [^Node node]
            (into [(.getNodeName node)]
                  (if (instance? org.apache.batik.dom.GenericText node)
                    [(.getWholeText node)]
                    (map tree
                         (when (instance? Element node)
                           (let [children (.getChildNodes node)]
                             (reduce (fn [cs i] (conj cs (.item children i)))
                                     [] (range (.getLength children)))))))))]
    (tree (.getDocumentElement document))))

(defn text-node? [x]
  (and (vector? x) (= (first x) "#text")))

(deftest timelineseries-line-test
  (let [rows     [[#t "2020" 2]
                  [#t "2021" 3]]
        labels   {:left "count" :bottom "year"}
        settings (json/generate-string {:y {:prefix   "prefix"
                                            :decimals 2}})]
    (testing "It returns bytes"
      (let [svg-bytes (js-svg/timelineseries-line rows labels settings)]
        (is (bytes? svg-bytes))))
    (let [svg-string (.asString (js/execute-fn-name @context "timeseries_line" rows labels settings))
          svg-hiccup (-> svg-string parse-svg document-tag-hiccup)]
      (testing "it returns a valid svg string with no html"
        (validate-svg-string :timelineseries-line svg-string))
      (testing "The svg string has formatted axes"
        (let [spec (s/cat :y-axis-labels (s/+ (s/tuple
                                               #{"#text"}
                                               #(and (string? %)
                                                     ;; ["#text" "prefix0.00"]
                                                     (re-matches #"prefix\d+\.\d{2}" %))))
                          :x-axis-labels (s/+ (s/tuple
                                               #{"#text"}
                                               #(and (string? %)
                                                     ;; ["#text" "1/1/2020"]
                                                     (re-matches #"\d+/\d+/\d{4}" %)))))
              text-nodes (->> svg-hiccup (tree-seq vector? rest) (filter text-node?))]
          (is (= true (s/valid? spec text-nodes))
              text-nodes))))))

(deftest timelineseries-bar-test
  (let [rows     [[#t "2020" 2]
                  [#t "2021" 3]]
        labels   {:left "count" :bottom "year"}
        settings (json/generate-string {:y {:prefix   "prefix"
                                            :decimals 4}})]
    (testing "It returns bytes"
      (let [svg-bytes (js-svg/timelineseries-bar rows labels settings)]
        (is (bytes? svg-bytes))))
    (let [svg-string (.asString (js/execute-fn-name @context "timeseries_bar" rows labels settings))
          svg-hiccup (-> svg-string parse-svg document-tag-hiccup)]
      (testing "it returns a valid svg string (no html in it)"
        (validate-svg-string :timelineseries-bar svg-string))
      (testing "The svg string has formatted axes"
        (let [spec (s/cat :y-axis-labels (s/+ (s/tuple
                                               #{"#text"}
                                               #(and (string? %)
                                                     ;; ["#text" "prefix0.0000"]
                                                     (re-matches #"prefix\d+\.\d{4}" %))))
                          :x-axis-labels (s/+ (s/tuple
                                               #{"#text"}
                                               #(and (string? %)
                                                     ;; ["#text" "1/1/2020"]
                                                     (re-matches #"\d+/\d+/\d{4}" %)))))
              text-nodes (->> svg-hiccup (tree-seq vector? rest) (filter text-node?))]
          (is (= true (s/valid? spec text-nodes))
              text-nodes))))))

(deftest timelineseries-waterfall-test
  (let [rows     [[#t "2020" 2]
                  [#t "2021" 3]]
        labels   {:left "count" :bottom "year"}
        settings (json/generate-string {:y {:prefix   "prefix"
                                            :decimals 4}})]
    (testing "It returns bytes"
      (let [svg-bytes (js-svg/timelineseries-waterfall rows labels settings)]
        (is (bytes? svg-bytes))))
    (let [svg-string (.asString (js/execute-fn-name @context "timeseries_waterfall" rows labels settings))
          svg-hiccup (-> svg-string parse-svg document-tag-hiccup)]
      (testing "it returns a valid svg string (no html in it)"
        (validate-svg-string :timelineseries-waterfall svg-string)))))


(deftest categorical-donut-test
  (let [rows [["apples" 2]
              ["bananas" 3]]
        colors {"apples" "red" "bananas" "yellow"}]
    (testing "It returns bytes"
      (let [svg-bytes (js-svg/categorical-donut rows colors)]
        (is (bytes? svg-bytes))))
    (let [svg-string (.asString ^Value (js/execute-fn-name @context "categorical_donut" rows (seq colors)))]
      (validate-svg-string :categorical/donut svg-string))))

<<<<<<< HEAD
(deftest progress-test
  (let [value    1234
        goal     1337
        settings {:color "#333333"}]
    (testing "It returns bytes"
      (let [svg-bytes (js-svg/progress value goal settings)]
        (is (bytes? svg-bytes))))
    (let [svg-string (.asString ^Value
                                (js/execute-fn-name
                                  @context
                                  "progress"
                                  (json/generate-string {:value value :goal goal})
                                  (json/generate-string settings)))]
      (validate-svg-string :progress svg-string))))
=======
(deftest categorical-waterfall-test
  (let [rows     [["apples" 2]
                  ["bananas" 3]]
        labels   {:left "bob" :right "dobbs"}
        settings (json/generate-string {})]
    (testing "It returns bytes"
      (let [svg-bytes (js-svg/categorical-waterfall rows labels {})]
        (is (bytes? svg-bytes))))
    (let [svg-string (.asString ^Value (js/execute-fn-name @context "categorical_waterfall" rows labels settings))]
      (validate-svg-string :categorical/waterfall svg-string))))
>>>>>>> 71ee1ea2
<|MERGE_RESOLUTION|>--- conflicted
+++ resolved
@@ -165,7 +165,6 @@
     (let [svg-string (.asString ^Value (js/execute-fn-name @context "categorical_donut" rows (seq colors)))]
       (validate-svg-string :categorical/donut svg-string))))
 
-<<<<<<< HEAD
 (deftest progress-test
   (let [value    1234
         goal     1337
@@ -180,7 +179,7 @@
                                   (json/generate-string {:value value :goal goal})
                                   (json/generate-string settings)))]
       (validate-svg-string :progress svg-string))))
-=======
+
 (deftest categorical-waterfall-test
   (let [rows     [["apples" 2]
                   ["bananas" 3]]
@@ -190,5 +189,4 @@
       (let [svg-bytes (js-svg/categorical-waterfall rows labels {})]
         (is (bytes? svg-bytes))))
     (let [svg-string (.asString ^Value (js/execute-fn-name @context "categorical_waterfall" rows labels settings))]
-      (validate-svg-string :categorical/waterfall svg-string))))
->>>>>>> 71ee1ea2
+      (validate-svg-string :categorical/waterfall svg-string))))