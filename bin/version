#!/usr/bin/env bash

<<<<<<< HEAD
VERSION="v0.32.0-snapshot"
=======
VERSION="v0.32.1"
>>>>>>> 8acf3aa7

# dynamically pull more interesting stuff from latest git commit
HASH=$(git show-ref --head --hash=7 head)            # first 7 letters of hash should be enough; that's what GitHub uses
BRANCH=$(git rev-parse --abbrev-ref HEAD)
DATE=$(git log -1 --pretty=%ad --date=short)


# Return the version string used to describe this version of Metabase.
echo "$VERSION $HASH $BRANCH $DATE"<|MERGE_RESOLUTION|>--- conflicted
+++ resolved
@@ -1,10 +1,6 @@
 #!/usr/bin/env bash
 
-<<<<<<< HEAD
-VERSION="v0.32.0-snapshot"
-=======
-VERSION="v0.32.1"
->>>>>>> 8acf3aa7
+VERSION="v0.33.0-snapshot"
 
 # dynamically pull more interesting stuff from latest git commit
 HASH=$(git show-ref --head --hash=7 head)            # first 7 letters of hash should be enough; that's what GitHub uses
