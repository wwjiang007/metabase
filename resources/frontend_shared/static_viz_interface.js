--- conflicted
+++ resolved
@@ -82,17 +82,18 @@
   });
 }
 
-<<<<<<< HEAD
-function progress(data, settings) {
-  return StaticViz.RenderChart("progress", {
-    data: JSON.parse(data),
-=======
 function categorical_waterfall(data, labels, settings) {
   return StaticViz.RenderChart("categorical/waterfall", {
     data: toJSArray(data),
     labels: toJSMap(labels),
     accessors: positional_accessors,
->>>>>>> 71ee1ea2
+    settings: JSON.parse(settings),
+  });
+}
+
+function progress(data, settings) {
+  return StaticViz.RenderChart("progress", {
+    data: JSON.parse(data),
     settings: JSON.parse(settings),
   });
 }