(ns metabase.driver.sql-jdbc.connection
  "Logic for creating and managing connection pools for SQL JDBC drivers. Implementations for connection-related driver
  multimethods for SQL JDBC drivers."
  (:require [clojure.java.jdbc :as jdbc]
            [clojure.tools.logging :as log]
            [metabase.config :as config]
            [metabase.connection-pool :as connection-pool]
            [metabase.driver :as driver]
            [metabase.models.database :refer [Database]]
            [metabase.query-processor.error-type :as qp.error-type]
            [metabase.util :as u]
            [metabase.util.i18n :refer [trs tru]]
            [metabase.util.ssh :as ssh]
            [toucan.db :as db])
  (:import com.mchange.v2.c3p0.DataSources
           javax.sql.DataSource))

;;; +----------------------------------------------------------------------------------------------------------------+
;;; |                                                   Interface                                                    |
;;; +----------------------------------------------------------------------------------------------------------------+

(defmulti connection-details->spec
<<<<<<< HEAD
  "Given a Database `details-map`, return a JDBC connection spec.

  DO NOT USE THIS METHOD DIRECTLY UNLESS YOU KNOW WHAT YOU ARE DOING! THIS RETURNS AN UNPOOLED CONNECTION SPEC! IF YOU
  WANT A CONNECTION SPEC FOR RUNNING QUERIES USE [[db->pooled-connection-spec]] INSTEAD WHICH WILL RETURN A *POOLED*
  CONNECTION SPEC."
=======
  "Given a Database `details-map`, return an unpooled JDBC connection spec. Driver authors should implement this method,
  but you probably shouldn't be *USE* this method directly! If you want a pooled connection spec (which you almost
  certainly do), use [[db->pooled-connection-spec]] instead."
>>>>>>> 4a75b1f9
  {:arglists '([driver details-map])}
  driver/dispatch-on-initialized-driver
  :hierarchy #'driver/hierarchy)


;;; +----------------------------------------------------------------------------------------------------------------+
;;; |                                           Creating Connection Pools                                            |
;;; +----------------------------------------------------------------------------------------------------------------+

(defmulti data-warehouse-connection-pool-properties
  "c3p0 connection pool properties for connected data warehouse DBs. See
  https://www.mchange.com/projects/c3p0/#configuration_properties for descriptions of properties.

  The c3p0 dox linked above do a good job of explaining the purpose of these properties and why you might set them.
  Generally, I have tried to choose configuration options for the data warehouse connection pools that minimize memory
  usage and maximize reliability, even when it comes with some added performance overhead. These pools are used for
  powering Cards and the sync process, which are less sensitive to overhead than something like the application DB.

  Drivers that need to override the default properties below can provide custom implementations of this method."
  {:arglists '([driver database])}
  driver/dispatch-on-initialized-driver
  :hierarchy #'driver/hierarchy)

(defmethod data-warehouse-connection-pool-properties :default
  [driver database]
  { ;; only fetch one new connection at a time, rather than batching fetches (default = 3 at a time). This is done in
   ;; interest of minimizing memory consumption
   "acquireIncrement"             1
   ;; [From dox] Seconds a Connection can remain pooled but unused before being discarded.
   "maxIdleTime"                  (* 3 60 60) ; 3 hours
   "minPoolSize"                  1
   "initialPoolSize"              1
   "maxPoolSize"                  (or (config/config-int :mb-jdbc-data-warehouse-max-connection-pool-size)
                                      15)
   ;; [From dox] If true, an operation will be performed at every connection checkout to verify that the connection is
   ;; valid. [...] ;; Testing Connections in checkout is the simplest and most reliable form of Connection testing,
   ;; but for better performance, consider verifying connections periodically using `idleConnectionTestPeriod`. [...]
   ;; If clients usually make complex queries and/or perform multiple operations, adding the extra cost of one fast
   ;; test per checkout will not much affect performance.
   ;;
   ;; As noted in the C3P0 dox, this does add some overhead, but since all of our drivers are JDBC 4 drivers, they can
   ;; call `Connection.isValid()`, which is reasonably efficient. In my profiling enabling this adds ~100µs for
   ;; Postgres databases on the same machince and ~70ms for remote databases on AWS east testing against a local
   ;; server on the West Coast.
   ;;
   ;; This suggests the additional cost of this test is more or less based entirely to the network latency of the
   ;; request. IRL the Metabase server and data warehouse are likely to be located in closer geographical proximity to
   ;; one another than my trans-contintental tests. Thus in the majority of cases the overhead should be next to
   ;; nothing, and in the worst case close to imperceptible.
   "testConnectionOnCheckout"     true
   ;; [From dox] Number of seconds that Connections in excess of minPoolSize should be permitted to remain idle in the
   ;; pool before being culled. Intended for applications that wish to aggressively minimize the number of open
   ;; Connections, shrinking the pool back towards minPoolSize if, following a spike, the load level diminishes and
   ;; Connections acquired are no longer needed. If maxIdleTime is set, maxIdleTimeExcessConnections should be smaller
   ;; if the parameter is to have any effect.
   ;;
   ;; Kill idle connections above the minPoolSize after 5 minutes.
   "maxIdleTimeExcessConnections" (* 5 60)
   ;; Set the data source name so that the c3p0 JMX bean has a useful identifier, which incorporates the DB ID, driver,
   ;; and name; to find a "name" in the details, just look for the first key that is set and could make sense, rather
   ;; than introducing a new driver level multimethod just for this
   "dataSourceName"               (format "db-%d-%s-%s" (u/the-id database) (name driver) (->> database
                                                                                               :details
                                                                                               ((some-fn :db
                                                                                                         :dbname
                                                                                                         :sid
                                                                                                         :catalog))))})

(defn- connection-pool-spec
  "Like [[connection-pool/connection-pool-spec]] but also handles situations when the unpooled spec is a `:datasource`."
  [{:keys [^DataSource datasource], :as spec} pool-properties]
  (if datasource
    {:datasource (DataSources/pooledDataSource datasource (connection-pool/map->properties pool-properties))}
    (connection-pool/connection-pool-spec spec pool-properties)))

(defn ^:private default-ssh-tunnel-target-port  [driver]
  (when-let [port-info (some
                        #(when (= "port" (:name %)) %)
                        (driver/connection-properties driver))]
    (or (:default port-info)
        (:placeholder port-info))))

(defn- create-pool!
  "Create a new C3P0 `ComboPooledDataSource` for connecting to the given `database`."
  [{:keys [id details], driver :engine, :as database}]
  {:pre [(map? database)]}
  (log/debug (u/format-color 'cyan (trs "Creating new connection pool for {0} database {1} ..." driver id)))
  (let [details-with-tunnel (driver/incorporate-ssh-tunnel-details  ;; If the tunnel is disabled this returned unchanged
                             driver
                             (update details :port #(or % (default-ssh-tunnel-target-port driver))))
        spec                (connection-details->spec driver details-with-tunnel)
        properties          (data-warehouse-connection-pool-properties driver database)]
    (merge
      (connection-pool-spec spec properties)
      ;; also capture entries related to ssh tunneling for later use
      (select-keys spec [:tunnel-enabled :tunnel-session :tunnel-tracker :tunnel-entrance-port :tunnel-entrance-host]))))

(defn- destroy-pool! [database-id pool-spec]
  (log/debug (u/format-color 'red (trs "Closing old connection pool for database {0} ..." database-id)))
  (connection-pool/destroy-connection-pool! pool-spec)
  (ssh/close-tunnel! pool-spec))

(defonce ^:private ^{:doc "A map of our currently open connection pools, keyed by Database `:id`."}
  database-id->connection-pool
  (atom {}))

(defonce ^:private ^{:doc "A map of DB details hash values, keyed by Database `:id`."}
  database-id->jdbc-spec-hash
  (atom {}))

(defn- jdbc-spec-hash
  "Computes a hash value for the JDBC connection spec based on `database`'s `:details` map, for the purpose of
  determining if details changed and therefore the existing connection pool needs to be invalidated."
  [{driver :engine, :keys [details], :as database}]
  {:pre [(or nil? (instance? (type Database) database))]}
  (when (some? database)
    (hash (connection-details->spec driver details))))

(defn- set-pool!
  "Atomically update the current connection pool for Database `database` with `database-id`. Use this function instead
  of modifying database-id->connection-pool` directly because it properly closes down old pools in a thread-safe way,
  ensuring no more than one pool is ever open for a single database. Also modifies the [[database-id->jdbc-spec-hash]]
  map with the hash value of the given DB's details map."
  [database-id pool-spec-or-nil database]
  {:pre [(integer? database-id)]}
  (let [[old-id->pool] (if pool-spec-or-nil
                         (swap-vals! database-id->connection-pool assoc database-id pool-spec-or-nil)
                         (swap-vals! database-id->connection-pool dissoc database-id))]
    ;; if we replaced a different pool with the new pool that is different from the old one, destroy the old pool
    (when-let [old-pool-spec (get old-id->pool database-id)]
      (when-not (identical? old-pool-spec pool-spec-or-nil)
        (destroy-pool! database-id old-pool-spec))))
  ;; update the db details hash cache with the new hash value
  (swap! database-id->jdbc-spec-hash assoc database-id (jdbc-spec-hash database))
  nil)

(defn invalidate-pool-for-db!
  "Invalidates the connection pool for the given database by closing it and removing it from the cache."
  [database]
  (set-pool! (u/the-id database) nil nil))

(defn notify-database-updated
  "Default implementation of [[driver/notify-database-updated]] for JDBC SQL drivers. We are being informed that a
  `database` has been updated, so lets shut down the connection pool (if it exists) under the assumption that the
  connection details have changed."
  [database]
  (invalidate-pool-for-db! database))

(defn- log-ssh-tunnel-reconnect-msg! [db-id]
  (log/warn (u/format-color 'red (trs "ssh tunnel for database {0} looks closed; marking pool invalid to reopen it"
                                      db-id)))
  nil)

(defn- log-jdbc-spec-hash-change-msg! [db-id]
  (log/warn (u/format-color 'yellow (trs "Hash of database {0} details changed; marking pool invalid to reopen it"
                                          db-id)))
  nil)

(defn db->pooled-connection-spec
  "Return a JDBC connection spec that includes a cp30 `ComboPooledDataSource`. These connection pools are cached so we
  don't create multiple ones for the same DB."
  [db-or-id-or-spec]
  (cond
    ;; db-or-id-or-spec is a Database instance or an integer ID
    (u/id db-or-id-or-spec)
    (let [database-id (u/the-id db-or-id-or-spec)
          ;; we need the Database instance no matter what (in order to compare details hash with cached value)
          db          (or (and (instance? (type Database) db-or-id-or-spec) db-or-id-or-spec) ; passed in
                          (db/select-one [Database :id :engine :details] :id database-id)     ; look up by ID
                          (throw (ex-info (tru "Database {0} does not exist." database-id)
                                   {:status-code 404
                                    :type        qp.error-type/invalid-query
                                    :database-id database-id})))
          get-fn      (fn [db-id log-invalidation?]
                        (when-let [details (get @database-id->connection-pool db-id)]
                          (cond
                            ;; details hash changed from what is cached; invalid
                            (let [curr-hash (get @database-id->jdbc-spec-hash db-id)
                                  new-hash  (jdbc-spec-hash db)]
                              (when (and (some? curr-hash) (not= curr-hash new-hash))
                                ;; the hash didn't match, but it's possible that a stale instance of `DatabaseInstance`
                                ;; was passed in (ex: from a long-running sync operation); fetch the latest one from
                                ;; our app DB, and see if it STILL doesn't match
                                (not= curr-hash (-> (db/select-one [Database :id :engine :details] :id database-id)
                                                    jdbc-spec-hash))))
                            (if log-invalidation?
                              (log-jdbc-spec-hash-change-msg! db-id)
                              nil)

                            (nil? (:tunnel-session details)) ; no tunnel in use; valid
                            details

                            (ssh/ssh-tunnel-open? details) ; tunnel in use, and open; valid
                            details

                            :else ; tunnel in use, and not open; invalid
                            (if log-invalidation?
                              (log-ssh-tunnel-reconnect-msg! db-id)
                              nil))))]
      (or
       ;; we have an existing pool for this database, so use it
       (get-fn database-id true)
       ;; Even tho `set-pool!` will properly shut down old pools if two threads call this method at the same time, we
       ;; don't want to end up with a bunch of simultaneous threads creating pools only to have them destroyed the
       ;; very next instant. This will cause their queries to fail. Thus we should do the usual locking here and make
       ;; sure only one thread will be creating a pool at a given instant.
       (locking database-id->connection-pool
         (or
          ;; check if another thread created the pool while we were waiting to acquire the lock
          (get-fn database-id false)
          ;; create a new pool and add it to our cache, then return it
          (u/prog1 (create-pool! db)
            (set-pool! database-id <> db))))))

    ;; already a `clojure.java.jdbc` spec map
    (map? db-or-id-or-spec)
    db-or-id-or-spec

    ;; invalid. Throw Exception
    :else
    (throw (ex-info (tru "Not a valid Database/Database ID/JDBC spec")
                    ;; don't log the actual spec lest we accidentally expose credentials
                    {:input (class db-or-id-or-spec)}))))

;;; +----------------------------------------------------------------------------------------------------------------+
;;; |                                             metabase.driver impls                                              |
;;; +----------------------------------------------------------------------------------------------------------------+

(defn do-with-connection-spec-for-testing-connection
  "Impl for [[with-connection-spec-for-testing-connection]]."
  [driver details f]
  (let [details (update details :port #(or % (default-ssh-tunnel-target-port driver)))]
    (ssh/with-ssh-tunnel [details-with-tunnel details]
      (let [spec (connection-details->spec driver details-with-tunnel)]
        (f spec)))))

(defmacro with-connection-spec-for-testing-connection
  "Execute `body` with an appropriate [[clojure.java.jdbc]] connection spec based on connection `details`. Handles SSH
  tunneling as needed and properly cleans up after itself.

    (with-connection-spec-for-testing-connection [jdbc-spec [:my-driver conn-details]]
      (do-something-with-spec jdbc-spec)"
  {:added "0.45.0", :style/indent 1}
  [[jdbc-spec-binding [driver details]] & body]
  `(do-with-connection-spec-for-testing-connection ~driver ~details (^:once fn* [~jdbc-spec-binding] ~@body)))

(defn can-connect-with-spec?
  "Can we connect to a JDBC database with [[clojure.java.jdbc]] `jdbc-spec` and run a simple query?"
  [jdbc-spec]
  (let [[first-row] (jdbc/query jdbc-spec ["SELECT 1"])
        [result]    (vals first-row)]
    (= result 1)))

(defn can-connect?
  "Default implementation of [[driver/can-connect?]] for SQL JDBC drivers. Checks whether we can perform a simple
  `SELECT 1` query."
  [driver details]
  (with-connection-spec-for-testing-connection [jdbc-spec [driver details]]
    (can-connect-with-spec? jdbc-spec)))<|MERGE_RESOLUTION|>--- conflicted
+++ resolved
@@ -20,17 +20,13 @@
 ;;; +----------------------------------------------------------------------------------------------------------------+
 
 (defmulti connection-details->spec
-<<<<<<< HEAD
-  "Given a Database `details-map`, return a JDBC connection spec.
+  "Given a Database `details-map`, return an unpooled JDBC connection spec. Driver authors should implement this method,
+  but you probably shouldn't be *USE* this method directly! If you want a pooled connection spec (which you almost
+  certainly do), use [[db->pooled-connection-spec]] instead.
 
   DO NOT USE THIS METHOD DIRECTLY UNLESS YOU KNOW WHAT YOU ARE DOING! THIS RETURNS AN UNPOOLED CONNECTION SPEC! IF YOU
   WANT A CONNECTION SPEC FOR RUNNING QUERIES USE [[db->pooled-connection-spec]] INSTEAD WHICH WILL RETURN A *POOLED*
   CONNECTION SPEC."
-=======
-  "Given a Database `details-map`, return an unpooled JDBC connection spec. Driver authors should implement this method,
-  but you probably shouldn't be *USE* this method directly! If you want a pooled connection spec (which you almost
-  certainly do), use [[db->pooled-connection-spec]] instead."
->>>>>>> 4a75b1f9
   {:arglists '([driver details-map])}
   driver/dispatch-on-initialized-driver
   :hierarchy #'driver/hierarchy)
