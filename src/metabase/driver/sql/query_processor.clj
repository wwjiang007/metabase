--- conflicted
+++ resolved
@@ -570,16 +570,10 @@
 (defmethod apply-top-level-clause [:sql :breakout]
   [driver _ honeysql-form {breakout-fields :breakout, fields-fields :fields :as query}]
   (as-> honeysql-form new-hsql
-<<<<<<< HEAD
-    (apply h/merge-select new-hsql (vec (for [field-clause breakout-fields
-                                              :when        (not (contains? (set fields-fields) field-clause))]
-                                          (as driver field-clause))))
-=======
     (->> breakout-fields
          (remove (partial contains? (set fields-fields)))
          (mapv (partial as driver))
          (apply h/merge-select new-hsql))
->>>>>>> 069092ba
     (apply h/group new-hsql (map (partial ->honeysql driver) breakout-fields))))
 
 (defmethod apply-top-level-clause [:sql :fields]
@@ -877,20 +871,7 @@
                        [(_ :guard #{:field-literal :field-id :joined-field}) & _]))))
         subselect (-> query
                       (select-keys [:joins :source-table :source-query :source-metadata])
-<<<<<<< HEAD
-                      (assoc :fields
-                             (vec
-                              (concat
-                               (for [[expression-name expression-definition] expressions]
-                                 [:expression-definition
-                                  (name expression-name)
-                                  (mbql.u/replace expression-definition
-                                    [:expression expr] (expressions (keyword expr)))])
-                               (distinct
-                                (mbql.u/match query [(_ :guard #{:field-literal :field-id :joined-field}) & _]))))))]
-=======
                       (assoc :fields fields))]
->>>>>>> 069092ba
     (-> query
         (mbql.u/replace [:joined-field alias field] field)
         (dissoc :source-table :joins :expressions :source-metadata)
