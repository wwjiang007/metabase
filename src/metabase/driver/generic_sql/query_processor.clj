--- conflicted
+++ resolved
@@ -3,15 +3,10 @@
   (:require [clojure.core.match :refer [match]]
             [clojure.tools.logging :as log]
             [clojure.string :as s]
-<<<<<<< HEAD
-            [clojure.walk :as walk]
-            [korma.core :refer :all, :exclude [update]]
-=======
             (korma [core :as k]
                    [db :as kdb])
             (korma.sql [fns :as kfns]
                        [utils :as utils])
->>>>>>> a96841e9
             [metabase.config :as config]
             [metabase.driver :as driver]
             [metabase.driver.query-processor :as qp]
