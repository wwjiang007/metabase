(ns metabase.api.meta.db
  "/api/meta/db endpoints."
  (:require [compojure.core :refer [GET POST PUT DELETE]]
            [korma.core :refer :all]
            [medley.core :as medley]
            [metabase.api.common :refer :all]
            [metabase.db :refer :all]
            [metabase.driver :as driver]
            [metabase.driver.sync :as sync]
            (metabase.models common
                             [hydrate :refer [hydrate]]
                             [database :refer [Database]]
                             [field :refer [Field]]
                             [org :refer [org-can-read org-can-write]]
                             [table :refer [Table]])
            [metabase.util :as u]))

(defendpoint GET "/" [org]
  (require-params org)
  (check-403 (org-can-read org))
  (-> (sel :many Database :organization_id org (order :name))
      (hydrate :organization)))

(defendpoint POST "/" [:as {{:keys [org name engine details] :as body} :body}]
  (require-params org name engine details)
  (check-403 (org-can-write org))
  (ins Database :organization_id org :name name :engine engine :details details))

(defendpoint GET "/form_input" []
  {:timezones metabase.models.common/timezones
   :engines driver/available-drivers})

(defendpoint GET "/:id" [id]
  (->404 (sel :one Database :id id)
         (hydrate :organization)))

<<<<<<< HEAD
(defendpoint PUT "/:id" [id :as {body :body}]
=======
(defendpoint PUT "/:id" [id :as {{:keys [name engine details]} :body}]
>>>>>>> c5ec4f8c
  (write-check Database id)
  (check-500 (->> (u/select-non-nil-keys body :name :engine :details)
                  (medley/mapply upd Database id)))
  (sel :one Database :id id))

(defendpoint DELETE "/:id" [id]
  (write-check Database id)
  (del Database :id id))

(defendpoint GET "/:id/autocomplete_suggestions" [id prefix]
  (read-check Database id)
  (let [prefix-len (count prefix)
        table-id->name (->> (sel :many [Table :id :name] :db_id id)                                             ; fetch all name + ID of all Tables for this DB
                            (map (fn [{:keys [id name]}]                                                         ; make a map of Table ID -> Table Name
                                   {id name}))
                            (apply merge {}))
        matching-tables (->> (vals table-id->name)                                                              ; get all Table names that start with PREFIX
                             (filter (fn [^String table-name]
                                       (= prefix (.substring table-name 0 prefix-len))))
                             (map (fn [table-name]                                                               ; return them in the format [table_name "Table"]
                                    [table-name "Table"])))
        fields (->> (sel :many [Field :name :base_type :special_type :table_id]                                 ; get all Fields with names that start with PREFIX
                         :table_id [in (keys table-id->name)]                                                   ; whose Table is in this DB
                         :name [like (str prefix "%")])
                    (map (fn [{:keys [name base_type special_type table_id]}]                                    ; return them in the format
                           [name (str (table-id->name table_id) " " base_type (when special_type                ; [field_name "table_name base_type special_type"]
                                                                                (str " " special_type)))])))]
    (concat matching-tables fields)))                                                                           ; return combined seq of Fields + Tables

(defendpoint GET "/:id/tables" [id]
  (sel :many Table :db_id id (order :name)))

(defendpoint POST "/:id/sync" [id]
  (let-404 [db (sel :one Database :id id)]   ; TODO - run sync-tables asynchronously
           (sync/sync-tables db))
  {:status :ok})

(define-routes)<|MERGE_RESOLUTION|>--- conflicted
+++ resolved
@@ -34,11 +34,7 @@
   (->404 (sel :one Database :id id)
          (hydrate :organization)))
 
-<<<<<<< HEAD
-(defendpoint PUT "/:id" [id :as {body :body}]
-=======
 (defendpoint PUT "/:id" [id :as {{:keys [name engine details]} :body}]
->>>>>>> c5ec4f8c
   (write-check Database id)
   (check-500 (->> (u/select-non-nil-keys body :name :engine :details)
                   (medley/mapply upd Database id)))
