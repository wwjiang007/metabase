(ns metabase.public-settings
  (:require [clojure.string :as str]
            [clojure.tools.logging :as log]
            [java-time :as t]
            [metabase.config :as config]
            [metabase.driver :as driver]
            [metabase.driver.util :as driver.u]
            [metabase.models.setting :as setting :refer [defsetting]]
            [metabase.plugins.classloader :as classloader]
            [metabase.public-settings.premium-features :as premium-features]
            [metabase.util :as u]
            [metabase.util.i18n :as i18n :refer [available-locales-with-names deferred-tru trs tru]]
            [metabase.util.password :as password]
            [toucan.db :as db])
  (:import java.util.UUID))

;; These modules register settings but are otherwise unused. They still must be imported.
(comment metabase.public-settings.premium-features/keep-me)

(defn- google-auth-configured? []
  (boolean (setting/get :google-auth-client-id)))

(defn- ldap-configured? []
  (do (classloader/require 'metabase.integrations.ldap)
      ((resolve 'metabase.integrations.ldap/ldap-configured?))))

(defn- ee-sso-configured? []
  (u/ignore-exceptions
    (classloader/require 'metabase-enterprise.sso.integrations.sso-settings))
  (when-let [varr (resolve 'metabase-enterprise.sso.integrations.sso-settings/other-sso-configured?)]
    (varr)))

(defn- sso-configured?
  "Any SSO provider is configured"
  []
  (or (google-auth-configured?)
      (ldap-configured?)
      (ee-sso-configured?)))

(defsetting check-for-updates
  (deferred-tru "Identify when new versions of Metabase are available.")
  :type    :boolean
  :default true)

(defsetting version-info
  (deferred-tru "Information about available versions of Metabase.")
  :type    :json
  :default {})

(defsetting version-info-last-checked
  (deferred-tru "Indicates when Metabase last checked for new versions.")
  :visibility :public
  :type       :timestamp
  :default    nil)

(defsetting site-name
  (deferred-tru "The name used for this instance of Metabase.")
  :default "Metabase")

(defn- uuid-nonce
  "Getter for settings that should be set to a UUID the first time they are fetched."
  [setting]
  (or (setting/get-string setting)
      (let [value (str (UUID/randomUUID))]
        (setting/set-string! setting value)
        value)))

(defsetting site-uuid
  ;; Don't i18n this docstring because it's not user-facing! :)
  "Unique identifier used for this instance of Metabase. This is set once and only once the first time it is fetched via
  its magic getter. Nice!"
  :visibility :internal
  :setter     :none
  ;; magic getter will either fetch value from DB, or if no value exists, set the value to a random UUID.
  :getter     #(uuid-nonce :site-uuid))

(defsetting analytics-uuid
  (str (deferred-tru "Unique identifier to be used in Snowplow analytics, to identify this instance of Metabase.")
       " "
       (deferred-tru "This is a public setting since some analytics events are sent prior to initial setup."))
  :visibility :public
  :setter     :none
  :getter     #(uuid-nonce :analytics-uuid))

(defn- first-user-creation
  "Returns the timestamp at which the first user was created."
  []
  (:min (db/select-one ['User [:%min.date_joined :min]])))

(defsetting instance-creation
  (deferred-tru "The approximate timestamp at which this instance of Metabase was created, for inclusion in analytics.")
  :visibility :public
  :type       :timestamp
  :setter     :none
  :getter     (fn []
                (if-let [value (setting/get-timestamp :instance-creation)]
                  value
<<<<<<< HEAD
                  ;; For instances that were started before this setting was added (in 0.41.2), use the creation
=======
                  ;; For instances that were started before this setting was added (in 0.41.3), use the creation
>>>>>>> eda46e83
                  ;; timestamp of the first user. For all new instances, use the timestamp at which this setting
                  ;; is first read.
                  (do (setting/set-timestamp! :instance-creation (or (first-user-creation)
                                                                     (java-time/offset-date-time)))
<<<<<<< HEAD
                      ;; Resolve analytics ns here to avoid circular dependency
                      (classloader/require 'metabase.util.analytics)
                      ((resolve 'metabase.util.analytics/track-event) :new_instance_created)
=======
>>>>>>> eda46e83
                      (setting/get-timestamp :instance-creation)))))

(defn- normalize-site-url [^String s]
  (let [ ;; remove trailing slashes
        s (str/replace s #"/$" "")
        ;; add protocol if missing
        s (if (str/starts-with? s "http")
            s
            (str "http://" s))]
    ;; check that the URL is valid
    (when-not (u/url? s)
      (throw (ex-info (tru "Invalid site URL: {0}" (pr-str s)) {:url (pr-str s)})))
    s))

(declare redirect-all-requests-to-https)

;; This value is *guaranteed* to never have a trailing slash :D
;; It will also prepend `http://` to the URL if there's no protocol when it comes in
(defsetting site-url
  (str (deferred-tru "This URL is used for things like creating links in emails, auth redirects,")
       " "
       (deferred-tru "and in some embedding scenarios, so changing it could break functionality or get you locked out of this instance."))
  :visibility :public
  :getter (fn []
            (try
              (some-> (setting/get-string :site-url) normalize-site-url)
              (catch clojure.lang.ExceptionInfo e
                (log/error e (trs "site-url is invalid; returning nil for now. Will be reset on next request.")))))
  :setter (fn [new-value]
            (let [new-value (some-> new-value normalize-site-url)
                  https?    (some-> new-value (str/starts-with?  "https:"))]
              ;; if the site URL isn't HTTPS then disable force HTTPS redirects if set
              (when-not https?
                (redirect-all-requests-to-https false))
              (setting/set-string! :site-url new-value))))

(defsetting site-locale
  (str (deferred-tru "The default language for all users across the Metabase UI, system emails, pulses, and alerts.")
       " "
       (deferred-tru "Users can individually override this default language from their own account settings."))
  :default    "en"
  :visibility :public
  :setter     (fn [new-value]
                (when new-value
                  (when-not (i18n/available-locale? new-value)
                    (throw (ex-info (tru "Invalid locale {0}" (pr-str new-value)) {:status-code 400}))))
                (setting/set-string! :site-locale (some-> new-value i18n/normalized-locale-string))))

(defsetting admin-email
  (deferred-tru "The email address users should be referred to if they encounter a problem.")
  :visibility :authenticated)

(defsetting anon-tracking-enabled
  (deferred-tru "Enable the collection of anonymous usage data in order to help Metabase improve.")
  :type       :boolean
  :default    true
  :visibility :public)

(defsetting ga-code
  (deferred-tru "Google Analytics tracking code.")
  :default    "UA-60817802-1"
  :visibility :public)

(defsetting map-tile-server-url
  (deferred-tru "The map tile server URL template used in map visualizations, for example from OpenStreetMaps or MapBox.")
  :default    "https://{s}.tile.openstreetmap.org/{z}/{x}/{y}.png"
  :visibility :public)

(defsetting landing-page
  (deferred-tru "Default page to show the user")
  :visibility :public
  :type       :string
  :default    "")

(defsetting enable-public-sharing
  (deferred-tru "Enable admins to create publicly viewable links (and embeddable iframes) for Questions and Dashboards?")
  :type       :boolean
  :default    false
  :visibility :authenticated)

(defsetting enable-embedding
  (deferred-tru "Allow admins to securely embed questions and dashboards within other applications?")
  :type       :boolean
  :default    false
  :visibility :authenticated)

(defsetting embedding-app-origin
  (deferred-tru "Allow this origin to embed the full Metabase application")
  :visibility :public)

(defsetting enable-nested-queries
  (deferred-tru "Allow using a saved question as the source for other queries?")
  :type    :boolean
  :default true)

(defsetting enable-query-caching
  (deferred-tru "Enabling caching will save the results of queries that take a long time to run.")
  :type    :boolean
  :default false)

(def ^:private ^:const global-max-caching-kb
  "Although depending on the database, we can support much larger cached values (1GB for PG, 2GB for H2 and 4GB for
  MySQL) we are not curretly setup to deal with data of that size. The datatypes we are using will hold this data in
  memory and will not truly be streaming. This is a global max in order to prevent our users from setting the caching
  value so high it becomes a performance issue. The value below represents 200MB"
  (* 200 1024))

(defsetting query-caching-max-kb
  (deferred-tru "The maximum size of the cache, per saved question, in kilobytes:")
  ;; (This size is a measurement of the length of *uncompressed* serialized result *rows*. The actual size of
  ;; the results as stored will vary somewhat, since this measurement doesn't include metadata returned with the
  ;; results, and doesn't consider whether the results are compressed, as the `:db` backend does.)
  :type    :integer
  :default 1000
  :setter  (fn [new-value]
             (when (and new-value
                        (> (cond-> new-value
                             (string? new-value) Integer/parseInt)
                           global-max-caching-kb))
               (throw (IllegalArgumentException.
                       (str
                        (tru "Failed setting `query-caching-max-kb` to {0}." new-value)
                        " "
                        (tru "Values greater than {0} ({1}) are not allowed."
                             global-max-caching-kb (u/format-bytes (* global-max-caching-kb 1024)))))))
             (setting/set-integer! :query-caching-max-kb new-value)))

(defsetting query-caching-max-ttl
  (deferred-tru "The absolute maximum time to keep any cached query results, in seconds.")
  :type    :double
  :default (* 60.0 60.0 24.0 100.0)) ; 100 days

;; TODO -- this isn't really a TTL at all. Consider renaming to something like `-min-duration`
(defsetting query-caching-min-ttl
  (deferred-tru "Metabase will cache all saved questions with an average query execution time longer than this many seconds:")
  :type    :double
  :default 60.0)

(defsetting query-caching-ttl-ratio
  (str (deferred-tru "To determine how long each saved question''s cached result should stick around, we take the query''s average execution time and multiply that by whatever you input here.")
       " "
       (deferred-tru "So if a query takes on average 2 minutes to run, and you input 10 for your multiplier, its cache entry will persist for 20 minutes."))
  :type    :integer
  :default 10)

(defsetting application-name
  (deferred-tru "This will replace the word \"Metabase\" wherever it appears.")
  :visibility :public
  :type       :string
  :default    "Metabase")

(defsetting application-colors
  (deferred-tru "These are the primary colors used in charts and throughout Metabase. You might need to refresh your browser to see your changes take effect.")
  :visibility :public
  :type       :json
  :default    {})

(defn application-color
  "The primary color, a.k.a. brand color"
  []
  (or (:brand (setting/get-json :application-colors)) "#509EE3"))

(defn secondary-chart-color
  "The first 'Additional chart color'"
  []
  (or (:accent3 (setting/get-json :application-colors)) "#EF8C8C"))

(defsetting application-logo-url
  (deferred-tru "For best results, use an SVG file with a transparent background.")
  :visibility :public
  :type       :string
  :default    "app/assets/img/logo.svg")

(defsetting application-favicon-url
  (deferred-tru "The url or image that you want to use as the favicon.")
  :visibility :public
  :type       :string
  :default    "/app/assets/img/favicon.ico")

(defsetting enable-password-login
  (deferred-tru "Allow logging in by email and password.")
  :visibility :public
  :type       :boolean
  :default    true
  :getter     (fn []
                ;; if `:enable-password-login` has an *explict* (non-default) value, and SSO is configured, use that;
                ;; otherwise this always returns true.
                (let [v (setting/get-boolean :enable-password-login)]
                  (if (and (some? v)
                           (sso-configured?))
                    v
                    true))))

(defsetting breakout-bins-num
  (deferred-tru "When using the default binning strategy and a number of bins is not provided, this number will be used as the default.")
  :type :integer
  :default 8)

(defsetting breakout-bin-width
  (deferred-tru "When using the default binning strategy for a field of type Coordinate (such as Latitude and Longitude), this number will be used as the default bin width (in degrees).")
  :type :double
  :default 10.0)

(defsetting custom-formatting
  (deferred-tru "Object keyed by type, containing formatting settings")
  :type       :json
  :default    {}
  :visibility :public)

(defsetting enable-xrays
  (deferred-tru "Allow users to explore data using X-rays")
  :type       :boolean
  :default    true
  :visibility :authenticated)

(defsetting show-homepage-data
  (deferred-tru "Whether or not to display data on the homepage. Admins might turn this off in order to direct users to better content than raw data")
  :type       :boolean
  :default    true
  :visibility :authenticated)

(defsetting show-homepage-xrays
  (deferred-tru "Whether or not to display x-ray suggestions on the homepage. They will also be hidden if any dashboards are pinned. Admins might hide this to direct users to better content than raw data")
  :type       :boolean
  :default    true
  :visibility :authenticated)

(defsetting source-address-header
  (deferred-tru "Identify the source of HTTP requests by this header's value, instead of its remote address.")
  :default "X-Forwarded-For"
  :getter  (fn [] (some-> (setting/get-string :source-address-header)
                          u/lower-case-en)))

(defn remove-public-uuid-if-public-sharing-is-disabled
  "If public sharing is *disabled* and `object` has a `:public_uuid`, remove it so people don't try to use it (since it
  won't work). Intended for use as part of a `post-select` implementation for Cards and Dashboards."
  [object]
  (if (and (:public_uuid object)
           (not (enable-public-sharing)))
    (assoc object :public_uuid nil)
    object))

(defn- short-timezone-name [timezone-id]
  (let [^java.time.ZoneId zone (if (seq timezone-id)
                                 (t/zone-id timezone-id)
                                 (t/zone-id))]
    (.getDisplayName
     zone
     java.time.format.TextStyle/SHORT
     (java.util.Locale/getDefault))))

(defsetting available-locales
  "Available i18n locales"
  :visibility :public
  :setter     :none
  :getter     available-locales-with-names)

(defsetting available-timezones
  "Available report timezone options"
  :visibility :public
  :setter     :none
  :getter     (comp sort t/available-zone-ids))

(defsetting engines
  "Available database engines"
  :visibility :public
  :setter     :none
  :getter     driver.u/available-drivers-info)

(defsetting has-sample-dataset?
  "Whether this instance has a Sample Dataset database"
  :visibility :authenticated
  :setter     :none
  :getter     (fn [] (db/exists? 'Database, :is_sample true)))

(defsetting password-complexity
  "Current password complexity requirements"
  :visibility :public
  :setter     :none
  :getter     password/active-password-complexity)

(defsetting session-cookies
  (deferred-tru "When set, enforces the use of session cookies for all users which expire when the browser is closed.")
  :type       :boolean
  :visibility :public
  :default    nil)

(defsetting report-timezone-short
  "Current report timezone abbreviation"
  :visibility :public
  :setter     :none
  :getter     (fn [] (short-timezone-name (driver/report-timezone))))

(defsetting version
  "Metabase's version info"
  :visibility :public
  :setter     :none
  :getter     (constantly config/mb-version-info))

(defsetting token-features
  "Features registered for this instance's token"
  :visibility :public
  :setter     :none
  :getter     (fn [] {:embedding            (premium-features/hide-embed-branding?)
                      :whitelabel           (premium-features/enable-whitelabeling?)
                      :audit_app            (premium-features/enable-audit-app?)
                      :sandboxes            (premium-features/enable-sandboxes?)
                      :sso                  (premium-features/enable-sso?)
                      :advanced_config      (premium-features/enable-advanced-config?)
                      :advanced_permissions (premium-features/enable-advanced-permissions?)
                      :content_management   (premium-features/enable-content-management?)
                      :hosting              (premium-features/is-hosted?)}))

(defsetting redirect-all-requests-to-https
  (deferred-tru "Force all traffic to use HTTPS via a redirect, if the site URL is HTTPS")
  :visibility :public
  :type       :boolean
  :default    false
  :setter     (fn [new-value]
                ;; if we're trying to enable this setting, make sure `site-url` is actually an HTTPS URL.
                (when (if (string? new-value)
                        (setting/string->boolean new-value)
                        new-value)
                  (assert (some-> (site-url) (str/starts-with? "https:"))
                          (tru "Cannot redirect requests to HTTPS unless `site-url` is HTTPS.")))
                (setting/set-boolean! :redirect-all-requests-to-https new-value)))

(defsetting start-of-week
  (deferred-tru "This will affect things like grouping by week or filtering in GUI queries.
  It won''t affect SQL queries.")
  :visibility :public
  :type       :keyword
  :default    :sunday)

(defsetting ssh-heartbeat-interval-sec
  (deferred-tru "Controls how often the heartbeats are sent when an SSH tunnel is established (in seconds).")
  :visibility :public
  :type       :integer
  :default    180)<|MERGE_RESOLUTION|>--- conflicted
+++ resolved
@@ -95,21 +95,14 @@
   :getter     (fn []
                 (if-let [value (setting/get-timestamp :instance-creation)]
                   value
-<<<<<<< HEAD
-                  ;; For instances that were started before this setting was added (in 0.41.2), use the creation
-=======
                   ;; For instances that were started before this setting was added (in 0.41.3), use the creation
->>>>>>> eda46e83
                   ;; timestamp of the first user. For all new instances, use the timestamp at which this setting
                   ;; is first read.
                   (do (setting/set-timestamp! :instance-creation (or (first-user-creation)
                                                                      (java-time/offset-date-time)))
-<<<<<<< HEAD
                       ;; Resolve analytics ns here to avoid circular dependency
                       (classloader/require 'metabase.util.analytics)
                       ((resolve 'metabase.util.analytics/track-event) :new_instance_created)
-=======
->>>>>>> eda46e83
                       (setting/get-timestamp :instance-creation)))))
 
 (defn- normalize-site-url [^String s]
