(ns metabase.sync.analyze.fingerprint.insights
  "Deeper statistical analysis of results."
  (:require [java-time :as t]
            [kixi.stats.core :as stats]
            [kixi.stats.math :as math]
            [medley.core :as m]
            [metabase.mbql.util :as mbql.u]
            [metabase.models.field :as field]
            [metabase.sync.analyze.fingerprint.fingerprinters :as f]
            [metabase.sync.util :as sync-util]
            [metabase.util.date-2 :as u.date]
            [metabase.util.i18n :refer [trs]]
            [redux.core :as redux])
  (:import [java.time Instant LocalDate LocalDateTime LocalTime OffsetDateTime OffsetTime ZonedDateTime]))

(defn- last-n
  [n]
  (fn
    ([] [])
    ([acc]
     (concat (repeat (- n (count acc)) nil) acc))
    ([acc x]
     (if (< (count acc) n)
       (conj acc x)
       (conj (subvec acc 1) x)))))

(defn change
  "Relative difference between `x1` an `x2`."
  [x2 x1]
  (when (and x1 x2 (not (zero? x1)))
    (let [x2 (double x2)
          x1 (double x1)]
      (cond
        (every? neg? [x1 x2])     (change (- x1) (- x2))
        (and (neg? x1) (pos? x2)) (- (change x1 x2))
        (neg? x1)                 (- (change x2 (- x1)))
        :else                     (/ (- x2 x1) x1)))))

(defn reservoir-sample
  "Transducer that samples a fixed number `n` of samples.
   https://en.wikipedia.org/wiki/Reservoir_sampling"
  [n]
  (fn
    ([] [[] 0])
    ([[reservoir c] x]
     (let [c   (inc c)
           idx (rand-int c)]
       (cond
         (<= c n)  [(conj reservoir x) c]
         (< idx n) [(assoc reservoir idx x) c]
         :else     [reservoir c])))
    ([[reservoir _]] reservoir)))

(defn mae
  "Given two functions: (fŷ input) and (fy input), returning the predicted and actual values of y
   respectively, calculates the mean absolute error of the estimate.
   https://en.wikipedia.org/wiki/Mean_absolute_error"
  [fy-hat fy]
  ((map (fn [x]
          (when x
            (math/abs (- (fy x) (fy-hat x))))))
   stats/mean))

(def ^:private trendline-function-families
  ;; http://mathworld.wolfram.com/LeastSquaresFitting.html
  [{:x-link-fn identity
    :y-link-fn identity
    :model     (fn [offset slope]
                 (fn [x]
                   (+ offset (* slope x))))
    :formula   (fn [offset slope]
                 [:+ offset [:* slope :x]])}
   ;; http://mathworld.wolfram.com/LeastSquaresFittingExponential.html
   {:x-link-fn identity
    :y-link-fn math/log
    :model     (fn [offset slope]
                 (fn [x]
                   (* (math/exp offset) (math/exp (* slope x)))))
    :formula   (fn [offset slope]
                 [:* (math/exp offset) [:exp [:* slope :x]]])}
   ;; http://mathworld.wolfram.com/LeastSquaresFittingLogarithmic.html
   {:x-link-fn math/log
    :y-link-fn identity
    :model     (fn [offset slope]
                 (fn [x]
                   (+ offset (* slope (math/log x)))))
    :formula   (fn [offset slope]
                 [:+ offset [:* slope [:log :x]]])}
   ;; http://mathworld.wolfram.com/LeastSquaresFittingPowerLaw.html
   {:x-link-fn math/log
    :y-link-fn math/log
    :model     (fn [offset slope]
                 (fn [x]
                   (* (math/exp offset) (math/pow x slope))))
    :formula   (fn [offset slope]
                 [:* (math/exp offset) [:pow :x slope]])}])

(def ^:private ^:const ^Long validation-set-size 20)

(defn- best-fit
  "Fit curves from `trendline-function-families` and pick the one with the smallest RMSE.
   To keep the operation single pass we collect a small validation set as we go using reservoir
   sampling, and use it to calculate RMSE."
  [fx fy]
  (redux/post-complete
   (f/robust-fuse
    {:fits           (->> (for [{:keys [x-link-fn y-link-fn formula model]} trendline-function-families]
                            (redux/post-complete
                             (stats/simple-linear-regression (comp (stats/somef x-link-fn) fx)
                                                             (comp (stats/somef y-link-fn) fy))
                             (fn [[offset slope]]
                               (when (every? f/real-number? [offset slope])
                                 {:model   (model offset slope)
                                  :formula (formula offset slope)}))))
                          (apply redux/juxt))
     :validation-set ((keep (fn [row]
                              (let [x (fx row)
                                    y (fy row)]
                                (when (and x y)
                                  [x y]))))
                      (reservoir-sample validation-set-size))})
   (fn [{:keys [validation-set fits]}]
     (some->> fits
              (remove nil?)
              (map #(assoc % :mae (transduce identity
                                             (mae (comp (:model %) first) second)
                                             validation-set)))
              (filter (comp f/real-number? :mae))
              not-empty
              (apply min-key :mae)
              :formula))))

(defn- timeseries?
  [{:keys [numbers datetimes others]}]
  (and (pos? (count numbers))
       (= (count datetimes) 1)
       (empty? others)))

;; We downsize UNIX timestamps to lessen the chance of overflows and numerical instabilities.
(def ^Long ^:const ^:private ms-in-a-day (* 1000 60 60 24))

(defn- ms->day
  [dt]
  (/ dt ms-in-a-day))

(defn- about=
  [a b]
  (< 0.9 (/ a b) 1.1))

(def ^:private unit->duration
  {:minute  (/ 1 24 60)
   :hour    (/ 24)
   :day     1
   :week    7
   :month   30.5
   :quarter (* 30.4 3)
   :year    365.1})

(defn- valid-period?
  [from to unit]
  (when (and from to unit)
    ;; Make sure we work for both ascending and descending time series
    (let [[from to] (sort [from to])]
      (about= (- to from) (unit->duration unit)))))

(defn- infer-unit
  [from to]
  (m/find-first (partial valid-period? from to) (keys unit->duration)))

(defn- ->millis-from-epoch [t]
  (when t
    (condp instance? t
      Instant        (t/to-millis-from-epoch t)
      OffsetDateTime (t/to-millis-from-epoch t)
      ZonedDateTime  (t/to-millis-from-epoch t)
      LocalDate      (->millis-from-epoch (t/offset-date-time t (t/local-time 0) (t/zone-offset 0)))
      LocalDateTime  (->millis-from-epoch (t/offset-date-time t (t/zone-offset 0)))
      LocalTime      (->millis-from-epoch (t/offset-date-time (t/local-date "1970-01-01") t (t/zone-offset 0)))
      OffsetTime     (->millis-from-epoch (t/offset-date-time (t/local-date "1970-01-01") t (t/zone-offset t))))))

(defn- timeseries-insight
  [{:keys [numbers datetimes]}]
  (let [datetime   (first datetimes)
        x-position (:position datetime)
        xfn        #(some-> %
                            (nth x-position)
                            ;; at this point in the pipeline, dates are still stings
                            f/->temporal
                            ->millis-from-epoch
                            ms->day)]
    (f/with-error-handling
      (apply redux/juxt
             (for [number-col numbers]
               (redux/post-complete
                (let [y-position (:position number-col)
                      yfn        #(nth % y-position)]
                  ((filter (comp f/real-number? yfn))
                   (redux/juxt ((map yfn) (last-n 2))
                               ((map xfn) (last-n 2))
                               (stats/simple-linear-regression xfn yfn)
                               (best-fit xfn yfn))))
                (fn [[[y-previous y-current] [x-previous x-current] [offset slope] best-fit]]
                  (let [unit         (let [unit (some-> datetime :unit mbql.u/normalize-token)]
                                       (if (or (nil? unit)
                                               (= unit :default))
                                         (infer-unit x-previous x-current)
                                         unit))
                        show-change? (valid-period? x-previous x-current unit)]
                    (f/robust-map
                     :last-value     y-current
                     :previous-value (when show-change?
                                       y-previous)
                     :last-change    (when show-change?
                                       (change y-current y-previous))
                     :slope          slope
                     :offset         offset
                     :best-fit       best-fit
                     :col            (:name number-col)
                     :unit           unit))))))
      (trs "Error generating timeseries insight keyed by: {0}"
           (sync-util/name-for-logging (field/map->FieldInstance datetime))))))

(defn insights
  "Based on the shape of returned data construct a transducer to statistically analyize data."
  [cols]
  (let [cols-by-type (->> cols
                          (map-indexed (fn [idx col]
                                         (assoc col :position idx)))
                          (group-by (fn [{base-type      :base_type
                                          effective-type :effective_type
                                          semantic-type  :semantic_type
                                          unit           :unit}]
                                      (cond
<<<<<<< HEAD
                                        (#{:Relation/FK :Relation/PK} semantic_type) :others
                                        (= unit :year)                       :datetimes
                                        (u.date/extract-units unit)          :numbers
                                        (field/unix-timestamp? field)        :datetimes
                                        (isa? base_type :type/Number)        :numbers
                                        (isa? base_type :type/Temporal)      :datetimes
                                        :else                                :others))))]
=======
                                        (isa? semantic-type :Relation/*)                    :others
                                        (= unit :year)                                      :datetimes
                                        (u.date/extract-units unit)                         :numbers
                                        (isa? (or effective-type base-type) :type/Temporal) :datetimes
                                        (isa? base-type :type/Number)                       :numbers
                                        :else                                               :others))))]
>>>>>>> 01e48ba0
    (cond
      (timeseries? cols-by-type) (timeseries-insight cols-by-type)
      :else                      (f/constant-fingerprinter nil))))<|MERGE_RESOLUTION|>--- conflicted
+++ resolved
@@ -231,22 +231,12 @@
                                           semantic-type  :semantic_type
                                           unit           :unit}]
                                       (cond
-<<<<<<< HEAD
-                                        (#{:Relation/FK :Relation/PK} semantic_type) :others
-                                        (= unit :year)                       :datetimes
-                                        (u.date/extract-units unit)          :numbers
-                                        (field/unix-timestamp? field)        :datetimes
-                                        (isa? base_type :type/Number)        :numbers
-                                        (isa? base_type :type/Temporal)      :datetimes
-                                        :else                                :others))))]
-=======
                                         (isa? semantic-type :Relation/*)                    :others
                                         (= unit :year)                                      :datetimes
                                         (u.date/extract-units unit)                         :numbers
                                         (isa? (or effective-type base-type) :type/Temporal) :datetimes
                                         (isa? base-type :type/Number)                       :numbers
                                         :else                                               :others))))]
->>>>>>> 01e48ba0
     (cond
       (timeseries? cols-by-type) (timeseries-insight cols-by-type)
       :else                      (f/constant-fingerprinter nil))))