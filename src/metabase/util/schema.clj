(ns metabase.util.schema
  "Various schemas that are useful throughout the app."
  (:refer-clojure :exclude [distinct])
  (:require [cheshire.core :as json]
            [clojure.string :as str]
            [clojure.walk :as walk]
            [medley.core :as m]
            [metabase.types :as types]
            [metabase.util :as u]
            [metabase.util.i18n :as i18n :refer [deferred-tru]]
            [metabase.util.password :as password]
            [schema.core :as s]
            [schema.macros :as s.macros]
            [schema.utils :as s.utils]))

;; So the `:type/` hierarchy is loaded.
(comment types/keep-me)

;; always validate all schemas in s/defn function declarations. See
;; https://github.com/plumatic/schema#schemas-in-practice for details.
(s/set-fn-validation! true)

;; swap out the default impl of `schema.core/validator` with one that does not barf out the entire schema, since it's
;; way too huge with things like our MBQL query schema
(defn- schema-core-validator [schema]
  (let [c (s/checker schema)]
    (fn [value]
      (when-let [error (c value)]
        (s.macros/error! (s.utils/format* "Value does not match schema: %s" (pr-str error))
                         {:value value, :error error}))
      value)))

(alter-var-root #'schema.core/validator (constantly schema-core-validator))


;;; +----------------------------------------------------------------------------------------------------------------+
;;; |                                     API Schema Validation & Error Messages                                     |
;;; +----------------------------------------------------------------------------------------------------------------+

(defn with-api-error-message
  "Return `schema` with an additional `api-error-message` that will be used to explain the error if a parameter fails
  validation."
  {:style/indent [:defn]}
  [schema api-error-message]
  (if-not (record? schema)
    ;; since this only works for record types, if `schema` isn't already one just wrap it in `s/named` to make it one
    (recur (s/named schema api-error-message) api-error-message)
    (assoc schema :api-error-message api-error-message)))

(defn api-param
  "Return `schema` with an additional `api-param-name` key that will be used in the auto-generate documentation and in
  error messages. This is important for situations where you want to bind a parameter coming in to the API to
  something other than the `snake_case` key it normally comes in as:

     ;; BAD -- Documentation/errors will tell you `dimension-type` is wrong
     [:is {{dimension-type :type} :body}]
     {dimension-type DimensionType}

     ;; GOOD - Documentation/errors will mention correct param name, `type`
     [:is {{dimension-type :type} :body}]
     {dimension-type (su/api-param \"type\" DimensionType)}"
  {:style/indent 1}
  [api-param-name schema]
  {:pre [(record? schema)]}
  (assoc schema :api-param-name (name api-param-name)))

(defn- existing-schema->api-error-message
  "Error messages for various schemas already defined in `schema.core`. These are used as a fallback by API param
  validation if no value for `:api-error-message` is present."
  [existing-schema]
  (cond
    (= existing-schema s/Int)                           (deferred-tru "value must be an integer.")
    (= existing-schema s/Str)                           (deferred-tru "value must be a string.")
    (= existing-schema s/Bool)                          (deferred-tru "value must be a boolean.")
    (instance? java.util.regex.Pattern existing-schema) (deferred-tru
                                                          "value must be a string that matches the regex `{0}`."
                                                          existing-schema)))

(declare api-error-message)

(defn- create-cond-schema-message [child-schemas]
  (str (deferred-tru "value must satisfy one of the following requirements: ")
       (str/join " " (for [[i child-schema] (m/indexed child-schemas)]
                       (format "%d) %s" (inc i) (api-error-message child-schema))))))

(defn api-error-message
  "Extract the API error messages attached to a schema, if any. This functionality is fairly sophisticated:

    (api-error-message (s/maybe (non-empty [NonBlankString])))
    ;; -> \"value may be nil, or if non-nil, value must be an array. Each value must be a non-blank string.
            The array cannot be empty.\""
  [schema]
  (or (:api-error-message schema)
      (existing-schema->api-error-message schema)
      ;; for schemas wrapped by an `s/maybe` we can generate a nice error message like
      ;; "value may be nil, or if non-nil, value must be ..."
      (when (instance? schema.core.Maybe schema)
        (when-let [message (api-error-message (:schema schema))]
          (deferred-tru "value may be nil, or if non-nil, {0}" message)))
      ;; we can do something similar for enum schemas which are also likely to be defined inline
      (when (instance? schema.core.EnumSchema schema)
        (deferred-tru "value must be one of: {0}." (str/join ", " (for [v (sort (:vs schema))]
                                                                    (str "`" v "`")))))
      ;; For cond-pre schemas we'll generate something like
      ;; value must satisfy one of the following requirements:
      ;; 1) value must be a boolean.
      ;; 2) value must be a valid boolean string ('true' or 'false').
      (when (instance? schema.core.CondPre schema)
        (create-cond-schema-message (:schemas schema)))

      ;; For conditional schemas we'll generate a string similar to `cond-pre` above
      (when (instance? schema.core.ConditionalSchema schema)
        (create-cond-schema-message (map second (:preds-and-schemas schema))))

      ;; do the same for sequences of a schema
      (when (vector? schema)
        (str (deferred-tru "value must be an array.") (when (= (count schema) 1)
                                                        (when-let [message (api-error-message (first schema))]
                                                          (str " " (deferred-tru "Each {0}" message))))))))


(defn non-empty
  "Add an addditonal constraint to `schema` (presumably an array) that requires it to be non-empty
   (i.e., it must satisfy `seq`)."
  [schema]
  (with-api-error-message (s/constrained schema seq "Non-empty")
    (str (api-error-message schema) " " (deferred-tru "The array cannot be empty."))))

(defn empty-or-distinct?
  "True if `coll` is either empty or distinct."
  [coll]
  (if (seq coll)
    (apply distinct? coll)
    true))

(defn distinct
  "Add an additional constraint to `schema` (presumably an array) that requires all elements to be distinct."
  [schema]
  (with-api-error-message (s/constrained schema empty-or-distinct? "distinct")
    (str (api-error-message schema) " " (deferred-tru "All elements must be distinct."))))

(defn open-schema
  "Allow for extra keys (recursively) in a schema.
  For instance:

  {(s/optional-key :thing) s/Int
   (s/optional-key :sub)   {(s/optional-key :key) s/Int}}

  can validate a map with extra keys:

  {:thing     3
   :extra-key 5
   :sub       {:key 3 :another-extra 5}}

  https://github.com/plumatic/schema/issues/120"
  [m]
  (walk/prewalk (fn [x]
                  (if (and (map? x) (not (record? x)))
                    (assoc (dissoc x (s/find-extra-keys-schema x)) s/Any s/Any)
                    x))
                m))


;;; +----------------------------------------------------------------------------------------------------------------+
;;; |                                                 USEFUL SCHEMAS                                                 |
;;; +----------------------------------------------------------------------------------------------------------------+

(def NonBlankString
  "Schema for a string that cannot be blank."
  (with-api-error-message (s/constrained s/Str (complement str/blank?) "Non-blank string")
    (deferred-tru "value must be a non-blank string.")))

(def IntGreaterThanOrEqualToZero
  "Schema representing an integer than must also be greater than or equal to zero."
  (with-api-error-message
    (s/constrained s/Int (partial <= 0) (deferred-tru "Integer greater than or equal to zero"))
    (deferred-tru "value must be an integer greater than or equal to zero.")))

;; TODO - rename this to `PositiveInt`?
(def IntGreaterThanZero
  "Schema representing an integer than must also be greater than zero."
  (with-api-error-message
    (s/constrained s/Int (partial < 0) (deferred-tru "Integer greater than zero"))
    (deferred-tru "value must be an integer greater than zero.")))

(def NonNegativeInt
  "Schema representing an integer 0 or greater"
  (with-api-error-message
    (s/constrained s/Int (partial <= 0) (deferred-tru "Integer greater than or equal to zero"))
    (deferred-tru "value must be an integer zero or greater.")))

(def PositiveNum
  "Schema representing a numeric value greater than zero. This allows floating point numbers and integers."
  (with-api-error-message
    (s/constrained s/Num (partial < 0) (deferred-tru "Number greater than zero"))
    (deferred-tru "value must be a number greater than zero.")))

(def KeywordOrString
  "Schema for something that can be either a `Keyword` or a `String`."
  (with-api-error-message (s/named (s/cond-pre s/Keyword s/Str) (deferred-tru "Keyword or string"))
    (deferred-tru "value must be a keyword or string.")))

<<<<<<< HEAD
(def FieldDataType
=======
(def FieldType
>>>>>>> 01e48ba0
  "Schema for a valid Field base or effective (data) type (does it derive from `:type/*`)?"
  (with-api-error-message (s/pred #(isa? % :type/*) (deferred-tru "Valid field type"))
    (deferred-tru "value must be a valid field type.")))

(def FieldSemanticType
  "Schema for a valid Field semantic type deriving from `:Semantic/*`."
  (with-api-error-message (s/pred #(isa? % :Semantic/*)
                                  (deferred-tru "Valid field semantic type"))
    (deferred-tru "value must be a valid field semantic type.")))

(def FieldRelationType
  "Schema for a valid Field relation type deriving from `:Relation/*`"
  (with-api-error-message (s/pred #(isa? % :Relation/*)
                                  (deferred-tru "Valid field relation type"))
    (deferred-tru "value must be a valid field relation type.")))

(def FieldSemanticOrRelationType
  "Schema for a valid Field semantic *or* Relation type. This is currently needed because the `semantic_column` is used
  to store either the semantic type or relation type info. When this is changed in the future we can get rid of this
  schema. See #15486."
  (with-api-error-message (s/pred (fn [k]
                                    (or (isa? k :Semantic/*)
                                        (isa? k :Relation/*)))
                                  (deferred-tru "Valid field semantic or relation type"))
    (deferred-tru "value must be a valid field semantic or relation type.")))

(def CoercionStrategy
  "Schema for a valid Field coercion strategy (does it derive from `:Coercion/*`)?"
  (with-api-error-message (s/pred #(isa? % :Coercion/*) (deferred-tru "Valid coercion strategy"))
    (deferred-tru "value must be a valid coercion strategy.")))

(def FieldDataTypeKeywordOrString
  "Like `FieldDataType` (e.g. a valid derivative of `:type/*`) but allows either a keyword or a string.
   This is useful especially for validating API input or objects coming out of the DB as it is unlikely
   those values will be encoded as keywords at that point."
  (with-api-error-message (s/pred #(isa? (keyword %) :type/*) (deferred-tru "Valid field data type (keyword or string)"))
    (deferred-tru "value must be a valid field data type (keyword or string).")))

(def FieldSemanticTypeKeywordOrString
  "Like `FieldSemanticType` but accepts either a keyword or string."
  (with-api-error-message (s/pred #(isa? (keyword %) :Semantic/*) (deferred-tru "Valid field semantic type (keyword or string)"))
    (deferred-tru "value must be a valid field semantic type (keyword or string).")))

(def FieldRelationTypeKeywordOrString
  "Like `FieldRelationType` but accepts either a keyword or string."
  (with-api-error-message (s/pred #(isa? (keyword %) :Relation/*) (deferred-tru "Valid field relation type (keyword or string)"))
    (deferred-tru "value must be a valid field relation type (keyword or string).")))

(def FieldSemanticOrRelationTypeKeywordOrString
  "Like `FieldSemanticOrRelationType` but accepts either a keyword or string."
  (with-api-error-message (s/pred (fn [k]
                                    (let [k (keyword k)]
                                      (or (isa? k :Semantic/*)
                                          (isa? k :Relation/*))))
                                  (deferred-tru "Valid field semantic or relation type (keyword or string)"))
    (deferred-tru "value must be a valid field semantic or relation type (keyword or string).")))

(def CoercionStrategyKeywordOrString
  "Like `CoercionStrategy` but accepts either a keyword or string."
  (with-api-error-message (s/pred #(isa? (keyword %) :Coercion/*) (deferred-tru "Valid coercion strategy"))
    (deferred-tru "value must be a valid coercion strategy (keyword or string).")))

(def EntityTypeKeywordOrString
  "Validates entity type derivatives of `:entity/*`. Allows strings or keywords"
  (with-api-error-message (s/pred #(isa? (keyword %) :entity/*) (deferred-tru "Valid entity type (keyword or string)"))
    (deferred-tru "value must be a valid entity type (keyword or string).")))

(def Map
  "Schema for a valid map."
  (with-api-error-message (s/pred map? (deferred-tru "Valid map"))
    (deferred-tru "value must be a map.")))

(def Email
  "Schema for a valid email string."
  (with-api-error-message (s/constrained s/Str u/email? (deferred-tru "Valid email address"))
    (deferred-tru "value must be a valid email address.")))

(def ValidPassword
  "Schema for a valid password of sufficient complexity which is not found on a common password list."
  (with-api-error-message (s/constrained s/Str password/is-valid?)
    (deferred-tru "Password is insufficiently complex, or is too common")))

(def IntString
  "Schema for a string that can be parsed as an integer.
   Something that adheres to this schema is guaranteed to to work with `Integer/parseInt`."
  (with-api-error-message (s/constrained s/Str #(u/ignore-exceptions (Integer/parseInt %)))
    (deferred-tru "value must be a valid integer.")))

(def IntStringGreaterThanZero
  "Schema for a string that can be parsed as an integer, and is greater than zero.
   Something that adheres to this schema is guaranteed to to work with `Integer/parseInt`."
  (with-api-error-message (s/constrained s/Str #(u/ignore-exceptions (< 0 (Integer/parseInt %))))
    (deferred-tru "value must be a valid integer greater than zero.")))

(def IntStringGreaterThanOrEqualToZero
  "Schema for a string that can be parsed as an integer, and is greater than or equal to zero.
   Something that adheres to this schema is guaranteed to to work with `Integer/parseInt`."
  (with-api-error-message (s/constrained s/Str #(u/ignore-exceptions (<= 0 (Integer/parseInt %))))
    (deferred-tru "value must be a valid integer greater than or equal to zero.")))

(defn- boolean-string? ^Boolean [s]
  (boolean (when (string? s)
             (let [s (u/lower-case-en s)]
               (contains? #{"true" "false"} s)))))

(def BooleanString
  "Schema for a string that is a valid representation of a boolean (either `true` or `false`).
   Something that adheres to this schema is guaranteed to to work with `Boolean/parseBoolean`."
  (with-api-error-message (s/constrained s/Str boolean-string?)
    (deferred-tru "value must be a valid boolean string (''true'' or ''false'').")))

(def JSONString
  "Schema for a string that is valid serialized JSON."
  (with-api-error-message (s/constrained s/Str #(try
                                                  (json/parse-string %)
                                                  true
                                                  (catch Throwable _
                                                    false)))
    (deferred-tru "value must be a valid JSON string.")))

(def EmbeddingParams
  "Schema for a valid map of embedding params."
  (with-api-error-message (s/maybe {s/Keyword (s/enum "disabled" "enabled" "locked")})
    (deferred-tru "value must be a valid embedding params map.")))

(def ValidLocale
  "Schema for a valid ISO Locale code e.g. `en` or `en-US`. Case-insensitive and allows dashes or underscores."
  (with-api-error-message (s/constrained NonBlankString i18n/available-locale?)
    (deferred-tru "String must be a valid two-letter ISO language or language-country code e.g. 'en' or 'en_US'.")))<|MERGE_RESOLUTION|>--- conflicted
+++ resolved
@@ -200,11 +200,7 @@
   (with-api-error-message (s/named (s/cond-pre s/Keyword s/Str) (deferred-tru "Keyword or string"))
     (deferred-tru "value must be a keyword or string.")))
 
-<<<<<<< HEAD
 (def FieldDataType
-=======
-(def FieldType
->>>>>>> 01e48ba0
   "Schema for a valid Field base or effective (data) type (does it derive from `:type/*`)?"
   (with-api-error-message (s/pred #(isa? % :type/*) (deferred-tru "Valid field type"))
     (deferred-tru "value must be a valid field type.")))
