--- conflicted
+++ resolved
@@ -67,11 +67,7 @@
    " "
    (trs "({0} queued)" (streaming-response.thread-pool/queued-thread-count))
    (when diag-info-fn
-<<<<<<< HEAD
-     (when-let [diag-info (diag-info-fn)]
-=======
-     (if-let [diag-info (not-empty (diag-info-fn))]
->>>>>>> b529f210
+     (when-let [diag-info (not-empty (diag-info-fn))]
        (format
         "; %s DB %s connections: %d/%d (%d threads blocked)"
         (some-> diag-info ::sql-jdbc.execute.diagnostic/driver name)
